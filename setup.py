--- conflicted
+++ resolved
@@ -10,16 +10,11 @@
     'fabio@git+https://github.com/joelvbernier/fabio.git@master',  # until patch is pushed to PyPI
     'fast-histogram',
     'h5py',
-<<<<<<< HEAD
-    'psutil',
     'scipy',
     'pycifrw',
-=======
->>>>>>> 4d488e4a
     'numba',
     'psutil',
     'pyyaml',
-    'scipy',
     'scikit-learn'
 ]
 
