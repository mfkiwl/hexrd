import numpy as np
from hexrd import constants
from hexrd import symmetry, symbols
import warnings
import h5py
from pathlib import Path
from scipy.interpolate import interp1d
import time

class unitcell:
<<<<<<< HEAD
    '''
    >> @AUTHOR:     Saransh Singh, Lawrence Livermore National Lab, saransh1@llnl.gov
    >> @DATE:       10/09/2018 SS 1.0 original
       @DATE:       10/15/2018 SS 1.1 added space group handling
    >> @DETAILS:    this is the unitcell class 

    '''

    # initialize using the EMsoft unitcell type
    # need lattice parameters and space group data from HDF5 file
    def __init__(self, lp, sgnum, atomtypes, atominfo, U, dmin, beamenergy, sgsetting=0):

        self._tstart = time.time()
        self.pref  = 0.4178214

        self.atom_ntype = atomtypes.shape[0]
        self.atom_type  = atomtypes 
        self.atom_pos   = atominfo
        self.U          = U

        self.dmin       = dmin

        # set some default values for 
        # a,b,c,alpha,beta,gamma
        self._a = 1.
        self._b = 1.
        self._c = 1.
        self._alpha = 90.
        self._beta = 90.
        self._gamma = 90.

        if(lp[0].unit == 'angstrom'):
            self.a = lp[0].value * 0.1
        elif(lp[0].unit == 'nm'):
            self.a = lp[0].value
        else:
            raise ValueError('unknown unit in lattice parameter')

        if(lp[1].unit == 'angstrom'):
            self.b = lp[1].value * 0.1
        elif(lp[1].unit == 'nm'):
            self.b = lp[1].value
        else:
            raise ValueError('unknown unit in lattice parameter')

        if(lp[2].unit == 'angstrom'):
            self.c = lp[2].value * 0.1
        elif(lp[2].unit == 'nm'):
            self.c = lp[2].value
        else:
            raise ValueError('unknown unit in lattice parameter')

        if(lp[3].unit == 'degrees'):
            self.alpha = lp[3].value
        elif(lp[3].unit == 'radians'):
            self.alpha = np.degrees(lp[3].value)

        if(lp[4].unit == 'degrees'):
            self.beta = lp[4].value
        elif(lp[4].unit == 'radians'):
            self.beta = np.degrees(lp[4].value)

        if(lp[5].unit == 'degrees'):
            self.gamma = lp[5].value
        elif(lp[5].unit == 'radians'):
            self.gamma = np.degrees(lp[5].value) 

        self.aniU       = False 
        if(self.U.ndim > 1):
            self.aniU = True
            self.calcBetaij()

        '''
        initialize interpolation from table for anomalous scattering
        '''
        self.InitializeInterpTable()

        '''
        sets x-ray energy
        calculate wavelength 
        also calculates anomalous form factors for xray scattering
        '''
        self.voltage = beamenergy * 1000.0
        '''
        calculate symmetry
        '''
        self.sgsetting = sgsetting
        self.sgnum = sgnum

        '''
        asymmetric positions due to space group symmetry
        used for structure factor calculations
        '''
        self.CalcPositions()
        
        self._tstop = time.time()
        self.tinit = self._tstop - self._tstart

    def CalcWavelength(self):
        # wavelength in nm
        self.wavelength =       constants.cPlanck * \
                            constants.cLight /  \
                            constants.cCharge / \
                            self.voltage
        self.wavelength *= 1e9
        self.CalcAnomalous()


    def calcBetaij(self):

        self.betaij = np.zeros([self.atom_ntype,3,3])
        for i in range(self.U.shape[0]):
            U = self.U[i,:]
            self.betaij[i,:,:] = np.array([[U[0], U[3], U[4]],\
                                         [U[3], U[1], U[5]],\
                                         [U[4], U[5], U[2]]])

            self.betaij[i,:,:] *= 2. * np.pi**2 * self._aij

    def calcmatrices(self):

        a = self.a
        b = self.b
        c = self.c

        alpha = np.radians(self.alpha)
        beta  = np.radians(self.beta)
        gamma = np.radians(self.gamma)

        ca = np.cos(alpha);
        cb = np.cos(beta);
        cg = np.cos(gamma);
        sa = np.sin(alpha);
        sb = np.sin(beta);
        sg = np.sin(gamma);
        tg = np.tan(gamma);

        '''
            direct metric tensor
        '''
        self._dmt = np.array([[a**2, a*b*cg, a*c*cb],\
                             [a*b*cg, b**2, b*c*ca],\
                             [a*c*cb, b*c*ca, c**2]])
        self._vol = np.sqrt(np.linalg.det(self.dmt))

        if(self.vol < 1e-5):
            warnings.warn('unitcell volume is suspiciously small')

        '''
            reciprocal metric tensor
        '''
        self._rmt = np.linalg.inv(self.dmt)

        '''
            direct structure matrix
        '''
        self._dsm = np.array([[a, b*cg, c*cb],\
                             [0., b*sg, -c*(cb*cg - ca)/sg],
                             [0., 0., self.vol/(a*b*sg)]])

        '''
            reciprocal structure matrix
        '''
        self._rsm = np.array([[1./a, 0., 0.],\
                             [-1./(a*tg), 1./(b*sg), 0.],
                             [b*c*(cg*ca - cb)/(self.vol*sg), a*c*(cb*cg - ca)/(self.vol*sg), a*b*sg/self.vol]])

        ast = self.CalcLength([1,0,0],'r')
        bst = self.CalcLength([0,1,0],'r')
        cst = self.CalcLength([0,0,1],'r')

        self._aij = np.array([[ast**2, ast*bst, ast*cst],\
                              [bst*ast, bst**2, bst*cst],\
                              [cst*ast, cst*bst, cst**2]])

    ''' transform between any crystal space to any other space.
        choices are 'd' (direct), 'r' (reciprocal) and 'c' (cartesian)'''
    def TransSpace(self, v_in, inspace, outspace):
        if(inspace == 'd'):
            if(outspace == 'r'):
                v_out = np.dot(v_in, self.dmt)
            elif(outspace == 'c'):
                v_out = np.dot(self.dsm, v_in)
            else:
                raise ValueError('inspace in ''d'' but outspace can''t be identified')

        elif(inspace == 'r'):
            if(outspace == 'd'):
                v_out = np.dot(v_in, self.rmt)
            elif(outspace == 'c'):
                v_out = np.dot(self.rsm, v_in)
            else:
                raise ValueError('inspace in ''r'' but outspace can''t be identified')

        elif(inspace == 'c'):
            if(outspace == 'r'):
                v_out = np.dot(v_in, self.rsm)
            elif(outspace == 'd'):
                v_out = np.dot(v_in, self.dsm)
            else:
                raise ValueError('inspace in ''c'' but outspace can''t be identified')

        else:
            raise ValueError('incorrect inspace argument')

        return v_out

    ''' calculate dot product of two vectors in any space 'd' 'r' or 'c' '''
    def CalcDot(self, u, v, space):

        if(space == 'd'):
            dot = np.dot(u,np.dot(self.dmt,v))
        elif(space == 'r'):
            dot = np.dot(u,np.dot(self.rmt,v))
        elif(space == 'c'):
            dot = np.dot(u,v)
        else:
            raise ValueError('space is unidentified')

        return dot

    ''' calculate dot product of two vectors in any space 'd' 'r' or 'c' '''
    def CalcLength(self, u, space):

        if(space =='d'):
            vlen = np.sqrt(np.dot(u, np.dot(self.dmt, u)))
        elif(space =='r'):
            vlen = np.sqrt(np.dot(u, np.dot(self.rmt, u)))
        elif(spec =='c'):
            vlen = np.linalg.norm(u)
        else:
            raise ValueError('incorrect space argument')

        return vlen

    ''' normalize vector in any space 'd' 'r' or 'c' '''
    def NormVec(self, u, space):
        ulen = self.CalcLength(u, space)
        return u/ulen

    ''' calculate angle between two vectors in any space'''
    def CalcAngle(self, u, v, space):

        ulen = self.CalcLength(u, space)
        vlen = self.CalcLength(v, space)

        dot  = self.CalcDot(u, v, space)/ulen/vlen
        angle = np.arccos(dot)

        return angle

    ''' calculate cross product between two vectors in any space.
    
    cross product of two vectors in direct space is a vector in 
    reciprocal space
    
    cross product of two vectors in reciprocal space is a vector in 
    direct space
    
    the outspace specifies if a conversion needs to be made 

     @NOTE: iv is the switch (0/1) which will either turn division 
     by volume of the unit cell on or off.'''
    def CalcCross(self, p, q, inspace, outspace, vol_divide=False):
        iv = 0
        if(vol_divide):
            vol = self.vol
        else:
            vol = 1.0

        pxq = np.array([p[1]*q[2]-p[2]*q[1],\
                        p[2]*q[0]-p[0]*q[2],\
                        p[0]*q[1]-p[1]*q[0]])

        if(inspace == 'd'):
            '''
            cross product vector is in reciprocal space
            and can be converted to direct or cartesian space
            '''
            pxq *= vol

            if(outspace == 'r'):
                pass
            elif(outspace == 'd'):
                pxq = self.TransSpace(pxq, 'r', 'd')
            elif(outspace == 'c'):
                pxq = self.TransSpace(pxq, 'r', 'c')
            else:
                raise ValueError('inspace is ''d'' but outspace is unidentified')

        elif(inspace == 'r'):
            '''
            cross product vector is in direct space and 
            can be converted to any other space
            '''
            pxq /= vol
            if(outspace == 'r'):
                pxq = self.TransSpace(pxq, 'd', 'r')
            elif(outspace == 'd'):
                pass
            elif(outspace == 'c'):
                pxq = self.TransSpace(pxq, 'd', 'c')
            else:
                raise ValueError('inspace is ''r'' but outspace is unidentified')

        elif(inspace == 'c'):
            '''
            cross product is already in cartesian space so no 
            volume factor is involved. can be converted to any
            other space too
            '''
            if(outspace == 'r'):
                pxq = self.TransSpace(pxq, 'c', 'r')
            elif(outspace == 'd'):
                pxq = self.TransSpace(pxq, 'c', 'd')
            elif(outspace == 'c'):
                pass
            else:
                raise ValueError('inspace is ''c'' but outspace is unidentified')

        else:
            raise ValueError('inspace is unidentified')

        return pxq

    def GenerateRecipPGSym(self):


        self.SYM_PG_r = self.SYM_PG_d[0,:,:]
        self.SYM_PG_r = np.broadcast_to(self.SYM_PG_r,[1,3,3])

        self.SYM_PG_r_laue = self.SYM_PG_d[0,:,:]
        self.SYM_PG_r_laue = np.broadcast_to(self.SYM_PG_r_laue,[1,3,3])

        for i in range(1,self.npgsym):
            g = self.SYM_PG_d[i,:,:]
            g = np.dot(self.dmt, np.dot(g, self.rmt))
            g = np.round(np.broadcast_to(g,[1,3,3]))
            self.SYM_PG_r = np.concatenate((self.SYM_PG_r,g))

        for i in range(1,self.SYM_PG_d_laue.shape[0]):
            g = self.SYM_PG_d_laue[i,:,:]
            g = np.dot(self.dmt, np.dot(g, self.rmt))
            g = np.round(np.broadcast_to(g,[1,3,3]))
            self.SYM_PG_r_laue = np.concatenate((self.SYM_PG_r_laue,g))

        self.SYM_PG_r = self.SYM_PG_r.astype(np.int32)
        self.SYM_PG_r_laue = self.SYM_PG_r_laue.astype(np.int32)

    def CalcOrbit(self):
        '''
        calculate the equivalent position for the space group
        symmetry
        '''
        pass

    def CalcStar(self,v,space,applyLaue=False):
        '''
        this function calculates the symmetrically equivalent hkls (or uvws)
        for the reciprocal (or direct) point group symmetry.
        '''
        if(space == 'd'):
            if(applyLaue):
                sym = self.SYM_PG_d_laue
            else:
                sym = self.SYM_PG_d
        elif(space == 'r'):
            if(applyLaue):
                sym = self.SYM_PG_r_laue
            else:
                sym = self.SYM_PG_r
        else:
            raise ValueError('CalcStar: unrecognized space.')

        vsym = np.atleast_2d(v)
        for s in sym:
            vp = np.dot(s,v)
            # check if this is new
            isnew = True
            for vec in vsym:

                if(np.sum(np.abs(vp - vec)) < 1E-4):
                    isnew = False
                    break
            if(isnew):
                vsym = np.vstack((vsym, vp))

        return vsym

    def CalcPositions(self):
        '''
        calculate the asymmetric positions in the fundamental unitcell
        used for structure factor calculations
        '''
        numat = []
        asym_pos = []

        # using the wigner-seitz notation
        for i in range(self.atom_ntype):

            n = 1
            r = self.atom_pos[i,0:3]
            r = np.hstack((r, 1.))

            asym_pos.append(np.broadcast_to(r[0:3],[1,3]))
            
            for symmat in self.SYM_SG:
                # get new position
                rnew = np.dot(symmat, r)

                # reduce to fundamental unitcell with fractional
                # coordinates between 0-1
                rr = rnew[0:3]
                rr = np.modf(rr)[0]
                rr[rr < 0.] += 1.
                rr[np.abs(rr) < 1.0E-6] = 0.

                # check if this is new
                isnew = True
                for j in range(n):
                    if(np.sum(np.abs(rr - asym_pos[i][j,:])) < 1E-4):
                        isnew = False
                        break

                # if its new add this to the list
                if(isnew):
                    asym_pos[i] = np.vstack((asym_pos[i],rr))
                    n += 1

            numat.append(n)

        self.numat = np.array(numat)
        self.asym_pos = asym_pos

    def CalcDensity(self):
        ''' 
        calculate density, average atomic weight (avA) 
        and average atomic number(avZ)
        '''
        self.avA = 0.0
        self.avZ = 0.0

        for i in range(self.atom_ntype):
            '''
            atype is atom type i.e. atomic number
            numat is the number of atoms of atype
            atom_pos(i,3) has the occupation factor
            '''
            atype = self.atom_type[i]
            numat = self.numat[i]
            occ   = self.atom_pos[i,3]
            avA  += numat * constants.atom_weights[atype-1] * occ # -1 due to 0 indexing in python
            avZ  += numat * atype


        self.density = avA / (self.vol * 1.0E-21 * constants.cAvogadro)
        
        av_natom = np.dot(self.numat, self.atom_pos[:,3])

        self.avA = avA / av_natom
        self.avZ = avZ / np.sum(self.numat)

    ''' calculate the maximum index of diffraction vector along each of the three reciprocal
     basis vectors '''
    def CalcMaxGIndex(self):
        while (1.0 / self.CalcLength(np.array([self.ih, 0, 0], dtype=np.float64), 'r') > self.dmin):
            self.ih = self.ih + 1
        while (1.0 / self.CalcLength(np.array([0, self.ik, 0], dtype=np.float64), 'r') > self.dmin):
            self.ik = self.ik + 1
        while (1.0 / self.CalcLength(np.array([0, 0, self.il], dtype=np.float64),'r') > self.dmin):
            self.il = self.il + 1

    def InitializeInterpTable(self):

        self.f1 = {}
        self.f2 = {}
        self.f_anam = {}

        fid = h5py.File(str(Path(__file__).resolve().parent)+'/Anomalous.h5','r')

        for i in range(0,self.atom_ntype):

            Z    = self.atom_type[i]
            elem = constants.ptableinverse[Z]
            gid = fid.get('/'+elem)
            data = gid.get('data')

            self.f1[elem] = interp1d(data[:,7], data[:,1])
            self.f2[elem] = interp1d(data[:,7], data[:,2])

        fid.close()

    def CalcAnomalous(self):

        for i in range(self.atom_ntype):

            Z = self.atom_type[i]
            elem = constants.ptableinverse[Z]
            f1 = self.f1[elem](self.wavelength)
            f2 = self.f2[elem](self.wavelength)
            frel = constants.frel[elem]
            Z = constants.ptable[elem]
            self.f_anam[elem] = np.complex(f1+frel-Z, f2)

    def CalcXRFormFactor(self, Z, s):

        '''
        we are using the following form factors for x-aray scattering:
        1. coherent x-ray scattering, f0 tabulated in Acta Cryst. (1995). A51,416-431
        2. Anomalous x-ray scattering (complex (f'+if")) tabulated in J. Phys. Chem. Ref. Data, 24, 71 (1995)
        and J. Phys. Chem. Ref. Data, 29, 597 (2000).
        3. Thompson nuclear scattering, fNT tabulated in Phys. Lett. B, 69, 281 (1977).

        the anomalous scattering is a complex number (f' + if"), where the two terms are given by
        f' = f1 + frel - Z
        f" = f2

        f1 and f2 have been tabulated as a function of energy in Anomalous.h5 in hexrd folder

        overall f = (f0 + f' + if" +fNT)
        '''
        elem = constants.ptableinverse[Z]
        sfact = constants.scatfac[elem]
        fe = sfact[5]
        fNT = constants.fNT[elem]
        frel = constants.frel[elem]
        f_anomalous = self.f_anam[elem]

        for i in range(5):
            fe += sfact[i] * np.exp(-sfact[i+6]*s)

        return (fe+fNT+f_anomalous)

    def CalcXRSF(self, hkl):

        '''
        the 1E-2 is to convert to A^-2
        since the fitting is done in those units
        '''
        s =  0.25 * self.CalcLength(hkl, 'r')**2 * 1E-2
        sf = np.complex(0.,0.)
        for i in range(0,self.atom_ntype):

            Z   = self.atom_type[i]
            ff  = self.CalcXRFormFactor(Z,s)

            if(self.aniU):
                T = np.exp(-np.dot(hkl,np.dot(self.betaij[i,:,:],hkl)))
            else:
                T = np.exp(-8.0*np.pi**2 * self.U[i]*s)

            ff *= self.atom_pos[i,3] * T
                
            for j in range(self.asym_pos[i].shape[0]):
                arg =  2.0 * np.pi * np.sum( hkl * self.asym_pos[i][j,:] )
                sf  = sf + ff * np.complex(np.cos(arg),-np.sin(arg))

        return np.abs(sf)**2

    ''' calculate bragg angle for a reflection. returns Nan if
        the reflections is not possible for the voltage/wavelength
    '''
    def CalcBraggAngle(self, hkl):
        glen = self.CalcLength(hkl, 'r')
        sth  = self.wavelength * glen * 0.5
        return np.arcsin(sth)

    def Allowed_HKLs(self, hkllist):
        '''
        this function checks if a particular g vector is allowed
        by lattice centering, screw axis or glide plane
        '''
        hkllist = np.atleast_2d(hkllist)

        centering = self.sg_hmsymbol[0]

        if(centering == 'P'):
            # all reflections are allowed
            mask = np.ones([hkllist.shape[0],],dtype=np.bool)

        elif(centering == 'F'):
            # same parity

            seo = np.sum(np.mod(hkllist+100,2),axis=1)
            mask = np.logical_not(np.logical_or(seo==1, seo==2))

        elif(centering == 'I'):
            # sum is even
            seo = np.mod(np.sum(hkllist,axis=1)+100,2)
            mask = (seo == 0)
            
        elif(centering == 'A'):
            # k+l is even
            seo = np.mod(np.sum(hkllist[:,1:3],axis=1)+100,2)
            mask = seo == 0

        elif(centering == 'B'):
            # h+l is even
            seo = np.mod(hkllist[:,0]+hkllist[:,2]+100,2)
            mask = seo == 0

        elif(centering == 'C'):
            # h+k is even
            seo = np.mod(hkllist[:,0]+hkllist[:,1]+100,2)
            mask = seo == 0

        elif(centering == 'R'):
            # -h+k+l is divisible by 3
            seo = np.mod(-hkllist[:,0]+hkllist[:,1]+hkllist[:,2]+90,3)
            mask = seo == 0
        else:
            raise RuntimeError('IsGAllowed: unknown lattice centering encountered.')

        hkls = hkllist[mask,:]

        if(not self.symmorphic):
            hkls = self.NonSymmorphicAbsences(hkls)

        return hkls.astype(np.int32)

    def omitscrewaxisabsences(self, hkllist, ax, iax):

        '''
        this function encodes the table on pg 48 of 
        international table of crystallography vol A
        the systematic absences due to different screw 
        axis is encoded here. 
        iax encodes the primary, secondary or tertiary axis
        iax == 0 : primary
        iax == 1 : secondary
        iax == 2 : tertiary

        @NOTE: only unique b axis in monoclinic systems 
        implemented as thats the standard setting
        '''
        if(self.latticeType == 'triclinic'):
            '''
                no systematic absences for the triclinic crystals
            '''
            pass

        elif(self.latticeType == 'monoclinic'):

            if(ax is not '2_1'):
                raise RuntimeError('omitscrewaxisabsences: monoclinic systems can only have 2_1 screw axis.')
            '''
                only unique b-axis will be encoded
                it is the users responsibility to input 
                lattice parameters in the standard setting
                with b-axis having the 2-fold symmetry
            '''
            if(iax == 1):
                mask1 = np.logical_and(hkllist[:,0] == 0,hkllist[:,2] == 0)
                mask2 = np.mod(hkllist[:,1]+100,2) != 0
                mask  = np.logical_not(np.logical_and(mask1,mask2))
                hkllist = hkllist[mask,:]
            else:
                raise RuntimeError('omitscrewaxisabsences: only b-axis can have 2_1 screw axis')

        elif(self.latticeType == 'orthorhombic'):

            if(ax is not '2_1'):
                raise RuntimeError('omitscrewaxisabsences: orthorhombic systems can only have 2_1 screw axis.')
            '''
            2_1 screw on primary axis
            h00 ; h = 2n
            '''
            if(iax == 0):
                mask1 = np.logical_and(hkllist[:,1] == 0,hkllist[:,2] == 0)
                mask2 = np.mod(hkllist[:,0]+100,2) != 0
                mask  = np.logical_not(np.logical_and(mask1,mask2))
                hkllist = hkllist[mask,:]

            elif(iax == 1):
                mask1 = np.logical_and(hkllist[:,0] == 0,hkllist[:,2] == 0)
                mask2 = np.mod(hkllist[:,1]+100,2) != 0
                mask  = np.logical_not(np.logical_and(mask1,mask2))
                hkllist = hkllist[mask,:]

            elif(iax == 2):
                mask1 = np.logical_and(hkllist[:,0] == 0,hkllist[:,1] == 0)
                mask2 = np.mod(hkllist[:,2]+100,2) != 0
                mask  = np.logical_not(np.logical_and(mask1,mask2))
                hkllist = hkllist[mask,:]

        elif(self.latticeType == 'tetragonal'):

            if(iax == 0):
                mask1 = np.logical_and(hkllist[:,0] == 0, hkllist[:,1] == 0)
                if(ax == '4_2'):
                    mask2 = np.mod(hkllist[:,2]+100,2) != 0
                elif(ax in ['4_1','4_3']):
                    mask2 = np.mod(hkllist[:,2]+100,4) != 0
                mask = np.logical_not(np.logical_and(mask1,mask2))
                hkllist = hkllist[mask,:]

            elif(iax == 1):
                mask1 = np.logical_and(hkllist[:,1] == 0, hkllist[:,2] == 0)
                mask2 = np.logical_and(hkllist[:,0] == 0, hkllist[:,2] == 0)
                if(ax == '2_1'):
                    mask3 = np.mod(hkllist[:,0]+100,2) != 0
                    mask4 = np.mod(hkllist[:,1]+100,2) != 0

                mask1 = np.logical_not(np.logical_and(mask1,mask3))
                mask2 = np.logical_not(np.logical_and(mask2,mask4))

                mask = ~np.logical_or(~mask1,~mask2)
                hkllist = hkllist[mask,:]

        elif(self.latticeType == 'trigonal'):
            mask1 = np.logical_and(hkllist[:,0] == 0,hkllist[:,1] == 0)

            if(iax == 0):
                if(ax in ['3_1', '3_2']):
                    mask2 = np.mod(hkllist[:,2]+90,3) != 0
            else:
                raise RuntimeError('omitscrewaxisabsences: trigonal systems can only have screw axis on primary axis ')

            mask  = np.logical_not(np.logical_and(mask1,mask2))
            hkllist = hkllist[mask,:]

        elif(self.latticeType == 'hexagonal'):

            mask1 = np.logical_and(hkllist[:,0] == 0,hkllist[:,1] == 0)

            if(iax == 0):
                if(ax is '6_3'):
                    mask2 = np.mod(hkllist[:,2]+100,2) != 0

                elif(ax in['3_1','3_2','6_2','6_4']):
                    mask2 = np.mod(hkllist[:,2]+90,3) != 0

                elif(ax in ['6_1','6_5']):
                    mask2 = np.mod(hkllist[:,2]+120,6) != 0
            else:
                raise RuntimeError('omitscrewaxisabsences: hexagonal systems can only have screw axis on primary axis ')

            mask  = np.logical_not(np.logical_and(mask1,mask2))
            hkllist = hkllist[mask,:]

        elif(self.latticeType == 'cubic'):
            mask1 = np.logical_and(hkllist[:,0] == 0,hkllist[:,1] == 0)
            mask2 = np.logical_and(hkllist[:,0] == 0,hkllist[:,2] == 0)
            mask3 = np.logical_and(hkllist[:,1] == 0,hkllist[:,2] == 0)

            if(ax in ['2_1','4_2']):
                mask4 = np.mod(hkllist[:,2]+100,2) != 0
                mask5 = np.mod(hkllist[:,1]+100,2) != 0
                mask6 = np.mod(hkllist[:,0]+100,2) != 0

            elif(ax in ['4_1','4_3']):
                mask4 = np.mod(hkllist[:,2]+100,4) != 0
                mask5 = np.mod(hkllist[:,1]+100,4) != 0
                mask6 = np.mod(hkllist[:,0]+100,4) != 0

            mask1 = np.logical_not(np.logical_and(mask1,mask4))
            mask2 = np.logical_not(np.logical_and(mask2,mask5))
            mask3 = np.logical_not(np.logical_and(mask3,mask6))

            mask = ~np.logical_or(~mask1,np.logical_or(~mask2,~mask3))

            hkllist = hkllist[mask,:]

        return hkllist.astype(np.int32)

    def omitglideplaneabsences(self, hkllist, plane, ip):
        '''
        this function encodes the table on pg 47 of 
        international table of crystallography vol A
        the systematic absences due to different glide 
        planes is encoded here. 
        ip encodes the primary, secondary or tertiary plane normal
        ip == 0 : primary
        ip == 1 : secondary
        ip == 2 : tertiary
=======
	'''
	>> @AUTHOR:   	Saransh Singh, Lawrence Livermore National Lab, saransh1@llnl.gov
	>> @DATE:     	10/09/2018 SS 1.0 original
	   @DATE:		10/15/2018 SS 1.1 added space group handling
	>> @DETAILS:  	this is the unitcell class 

	'''

	# initialize using the EMsoft unitcell type
	# need lattice parameters and space group data from HDF5 file
	def __init__(self, lp, sgnum, atomtypes, atominfo, U, dmin, beamenergy, sgsetting=0):

		self._tstart = time.time()
		self.pref  = 0.4178214

		self.atom_ntype = atomtypes.shape[0]
		self.atom_type  = atomtypes 
		self.atom_pos   = atominfo
		self.U 			= U

		self.dmin 		= dmin

		# set some default values for 
		# a,b,c,alpha,beta,gamma
		self._a = 1.
		self._b = 1.
		self._c = 1.
		self._alpha = 90.
		self._beta = 90.
		self._gamma = 90.

		if(lp[0].unit == 'angstrom'):
			self.a = lp[0].value * 0.1
		elif(lp[0].unit == 'nm'):
			self.a = lp[0].value
		else:
			raise ValueError('unknown unit in lattice parameter')

		if(lp[1].unit == 'angstrom'):
			self.b = lp[1].value * 0.1
		elif(lp[1].unit == 'nm'):
			self.b = lp[1].value
		else:
			raise ValueError('unknown unit in lattice parameter')

		if(lp[2].unit == 'angstrom'):
			self.c = lp[2].value * 0.1
		elif(lp[2].unit == 'nm'):
			self.c = lp[2].value
		else:
			raise ValueError('unknown unit in lattice parameter')

		if(lp[3].unit == 'degrees'):
			self.alpha = lp[3].value
		elif(lp[3].unit == 'radians'):
			self.alpha = np.degrees(lp[3].value)

		if(lp[4].unit == 'degrees'):
			self.beta = lp[4].value
		elif(lp[4].unit == 'radians'):
			self.beta = np.degrees(lp[4].value)

		if(lp[5].unit == 'degrees'):
			self.gamma = lp[5].value
		elif(lp[5].unit == 'radians'):
			self.gamma = np.degrees(lp[5].value) 

		self.aniU 		= False 
		if(self.U.ndim > 1):
			self.aniU = True
			self.calcBetaij()

		'''
		initialize interpolation from table for anomalous scattering
		'''
		self.InitializeInterpTable()

		'''
		sets x-ray energy
		calculate wavelength 
		also calculates anomalous form factors for xray scattering
		'''
		self.voltage = beamenergy * 1000.0
		'''
		calculate symmetry
		'''
		self.sgsetting = sgsetting
		self.sgnum = sgnum

		'''
		asymmetric positions due to space group symmetry
		used for structure factor calculations
		'''
		self.CalcPositions()
		
		self._tstop = time.time()
		self.tinit = self._tstop - self._tstart

	def CalcWavelength(self):
		# wavelength in nm
		self.wavelength = 		constants.cPlanck * \
							constants.cLight /  \
							constants.cCharge / \
							self.voltage
		self.wavelength *= 1e9
		self.CalcAnomalous()


	def calcBetaij(self):

		self.betaij = np.zeros([self.atom_ntype,3,3])
		for i in range(self.U.shape[0]):
			U = self.U[i,:]
			self.betaij[i,:,:] = np.array([[U[0], U[3], U[4]],\
										 [U[3], U[1], U[5]],\
										 [U[4], U[5], U[2]]])

			self.betaij[i,:,:] *= 2. * np.pi**2 * self._aij

	def calcmatrices(self):

		a = self.a
		b = self.b
		c = self.c

		alpha = np.radians(self.alpha)
		beta  = np.radians(self.beta)
		gamma = np.radians(self.gamma)

		ca = np.cos(alpha);
		cb = np.cos(beta);
		cg = np.cos(gamma);
		sa = np.sin(alpha);
		sb = np.sin(beta);
		sg = np.sin(gamma);
		tg = np.tan(gamma);

		'''
			direct metric tensor
		'''
		self._dmt = np.array([[a**2, a*b*cg, a*c*cb],\
							 [a*b*cg, b**2, b*c*ca],\
							 [a*c*cb, b*c*ca, c**2]])
		self._vol = np.sqrt(np.linalg.det(self.dmt))

		if(self.vol < 1e-5):
			warnings.warn('unitcell volume is suspiciously small')

		'''
			reciprocal metric tensor
		'''
		self._rmt = np.linalg.inv(self.dmt)

		'''
			direct structure matrix
		'''
		self._dsm = np.array([[a, b*cg, c*cb],\
							 [0., b*sg, -c*(cb*cg - ca)/sg],
							 [0., 0., self.vol/(a*b*sg)]])

		'''
			reciprocal structure matrix
		'''
		self._rsm = np.array([[1./a, 0., 0.],\
							 [-1./(a*tg), 1./(b*sg), 0.],
							 [b*c*(cg*ca - cb)/(self.vol*sg), a*c*(cb*cg - ca)/(self.vol*sg), a*b*sg/self.vol]])

		ast = self.CalcLength([1,0,0],'r')
		bst = self.CalcLength([0,1,0],'r')
		cst = self.CalcLength([0,0,1],'r')

		self._aij = np.array([[ast**2, ast*bst, ast*cst],\
							  [bst*ast, bst**2, bst*cst],\
							  [cst*ast, cst*bst, cst**2]])

	''' transform between any crystal space to any other space.
 		choices are 'd' (direct), 'r' (reciprocal) and 'c' (cartesian)'''
	def TransSpace(self, v_in, inspace, outspace):
		if(inspace == 'd'):
			if(outspace == 'r'):
				v_out = np.dot(v_in, self.dmt)
			elif(outspace == 'c'):
				v_out = np.dot(self.dsm, v_in)
			else:
				raise ValueError('inspace in ''d'' but outspace can''t be identified')

		elif(inspace == 'r'):
			if(outspace == 'd'):
				v_out = np.dot(v_in, self.rmt)
			elif(outspace == 'c'):
				v_out = np.dot(self.rsm, v_in)
			else:
				raise ValueError('inspace in ''r'' but outspace can''t be identified')

		elif(inspace == 'c'):
			if(outspace == 'r'):
				v_out = np.dot(v_in, self.rsm)
			elif(outspace == 'd'):
				v_out = np.dot(v_in, self.dsm)
			else:
				raise ValueError('inspace in ''c'' but outspace can''t be identified')

		else:
			raise ValueError('incorrect inspace argument')

		return v_out

	''' calculate dot product of two vectors in any space 'd' 'r' or 'c' '''
	def CalcDot(self, u, v, space):

		if(space == 'd'):
			dot = np.dot(u,np.dot(self.dmt,v))
		elif(space == 'r'):
			dot = np.dot(u,np.dot(self.rmt,v))
		elif(space == 'c'):
			dot = np.dot(u,v)
		else:
			raise ValueError('space is unidentified')

		return dot

	''' calculate dot product of two vectors in any space 'd' 'r' or 'c' '''
	def CalcLength(self, u, space):

		if(space =='d'):
			vlen = np.sqrt(np.dot(u, np.dot(self.dmt, u)))
		elif(space =='r'):
			vlen = np.sqrt(np.dot(u, np.dot(self.rmt, u)))
		elif(spec =='c'):
			vlen = np.linalg.norm(u)
		else:
			raise ValueError('incorrect space argument')

		return vlen

	''' normalize vector in any space 'd' 'r' or 'c' '''
	def NormVec(self, u, space):
		ulen = self.CalcLength(u, space)
		return u/ulen

	''' calculate angle between two vectors in any space'''
	def CalcAngle(self, u, v, space):

		ulen = self.CalcLength(u, space)
		vlen = self.CalcLength(v, space)

		dot  = self.CalcDot(u, v, space)/ulen/vlen
		angle = np.arccos(dot)

		return angle

	''' calculate cross product between two vectors in any space.
	
	cross product of two vectors in direct space is a vector in 
	reciprocal space
	
	cross product of two vectors in reciprocal space is a vector in 
	direct space
	
	the outspace specifies if a conversion needs to be made 

	 @NOTE: iv is the switch (0/1) which will either turn division 
	 by volume of the unit cell on or off.'''
	def CalcCross(self, p, q, inspace, outspace, vol_divide=False):
		iv = 0
		if(vol_divide):
			vol = self.vol
		else:
			vol = 1.0

		pxq = np.array([p[1]*q[2]-p[2]*q[1],\
						p[2]*q[0]-p[0]*q[2],\
						p[0]*q[1]-p[1]*q[0]])

		if(inspace == 'd'):
			'''
			cross product vector is in reciprocal space
			and can be converted to direct or cartesian space
			'''
			pxq *= vol

			if(outspace == 'r'):
				pass
			elif(outspace == 'd'):
				pxq = self.TransSpace(pxq, 'r', 'd')
			elif(outspace == 'c'):
				pxq = self.TransSpace(pxq, 'r', 'c')
			else:
				raise ValueError('inspace is ''d'' but outspace is unidentified')

		elif(inspace == 'r'):
			'''
			cross product vector is in direct space and 
			can be converted to any other space
			'''
			pxq /= vol
			if(outspace == 'r'):
				pxq = self.TransSpace(pxq, 'd', 'r')
			elif(outspace == 'd'):
				pass
			elif(outspace == 'c'):
				pxq = self.TransSpace(pxq, 'd', 'c')
			else:
				raise ValueError('inspace is ''r'' but outspace is unidentified')

		elif(inspace == 'c'):
			'''
			cross product is already in cartesian space so no 
			volume factor is involved. can be converted to any
			other space too
			'''
			if(outspace == 'r'):
				pxq = self.TransSpace(pxq, 'c', 'r')
			elif(outspace == 'd'):
				pxq = self.TransSpace(pxq, 'c', 'd')
			elif(outspace == 'c'):
				pass
			else:
				raise ValueError('inspace is ''c'' but outspace is unidentified')

		else:
			raise ValueError('inspace is unidentified')

		return pxq

	def GenerateRecipPGSym(self):


		self.SYM_PG_r = self.SYM_PG_d[0,:,:]
		self.SYM_PG_r = np.broadcast_to(self.SYM_PG_r,[1,3,3])

		self.SYM_PG_r_laue = self.SYM_PG_d[0,:,:]
		self.SYM_PG_r_laue = np.broadcast_to(self.SYM_PG_r_laue,[1,3,3])

		for i in range(1,self.npgsym):
			g = self.SYM_PG_d[i,:,:]
			g = np.dot(self.dmt, np.dot(g, self.rmt))
			g = np.round(np.broadcast_to(g,[1,3,3]))
			self.SYM_PG_r = np.concatenate((self.SYM_PG_r,g))

		for i in range(1,self.SYM_PG_d_laue.shape[0]):
			g = self.SYM_PG_d_laue[i,:,:]
			g = np.dot(self.dmt, np.dot(g, self.rmt))
			g = np.round(np.broadcast_to(g,[1,3,3]))
			self.SYM_PG_r_laue = np.concatenate((self.SYM_PG_r_laue,g))

		self.SYM_PG_r = self.SYM_PG_r.astype(np.int32)
		self.SYM_PG_r_laue = self.SYM_PG_r_laue.astype(np.int32)

	def CalcOrbit(self):
		'''
		calculate the equivalent position for the space group
		symmetry
		'''
		pass

	def CalcStar(self,v,space,applyLaue=False):
		'''
		this function calculates the symmetrically equivalent hkls (or uvws)
		for the reciprocal (or direct) point group symmetry.
		'''
		if(space == 'd'):
			if(applyLaue):
				sym = self.SYM_PG_d_laue
			else:
				sym = self.SYM_PG_d
		elif(space == 'r'):
			if(applyLaue):
				sym = self.SYM_PG_r_laue
			else:
				sym = self.SYM_PG_r
		else:
			raise ValueError('CalcStar: unrecognized space.')

		vsym = np.atleast_2d(v)
		for s in sym:
			vp = np.dot(s,v)
			# check if this is new
			isnew = True
			for vec in vsym:

				if(np.sum(np.abs(vp - vec)) < 1E-4):
					isnew = False
					break
			if(isnew):
				vsym = np.vstack((vsym, vp))

		return vsym

	def CalcPositions(self):
		'''
		calculate the asymmetric positions in the fundamental unitcell
		used for structure factor calculations
		'''
		numat = []
		asym_pos = []

		# using the wigner-seitz notation
		for i in range(self.atom_ntype):

			n = 1
			r = self.atom_pos[i,0:3]
			r = np.hstack((r, 1.))

			asym_pos.append(np.broadcast_to(r[0:3],[1,3]))
			
			for symmat in self.SYM_SG:
				# get new position
				rnew = np.dot(symmat, r)

				# reduce to fundamental unitcell with fractional
				# coordinates between 0-1
				rr = rnew[0:3]
				rr = np.modf(rr)[0]
				rr[rr < 0.] += 1.
				rr[np.abs(rr) < 1.0E-6] = 0.

				# check if this is new
				isnew = True
				for j in range(n):
					if(np.sum(np.abs(rr - asym_pos[i][j,:])) < 1E-4):
						isnew = False
						break

				# if its new add this to the list
				if(isnew):
					asym_pos[i] = np.vstack((asym_pos[i],rr))
					n += 1

			numat.append(n)

		self.numat = np.array(numat)
		self.asym_pos = asym_pos

	def CalcDensity(self):
		''' 
		calculate density, average atomic weight (avA) 
		and average atomic number(avZ)
		'''
		self.avA = 0.0
		self.avZ = 0.0

		for i in range(self.atom_ntype):
			'''
			atype is atom type i.e. atomic number
			numat is the number of atoms of atype
			atom_pos(i,3) has the occupation factor
			'''
			atype = self.atom_type[i]
			numat = self.numat[i]
			occ   = self.atom_pos[i,3]
			avA  += numat * constants.atom_weights[atype-1] * occ # -1 due to 0 indexing in python
			avZ  += numat * atype


		self.density = avA / (self.vol * 1.0E-21 * constants.cAvogadro)
		
		av_natom = np.dot(self.numat, self.atom_pos[:,3])

		self.avA = avA / av_natom
		self.avZ = avZ / np.sum(self.numat)

	''' calculate the maximum index of diffraction vector along each of the three reciprocal
	 basis vectors '''
	def CalcMaxGIndex(self):
		while (1.0 / self.CalcLength(np.array([self.ih, 0, 0], dtype=np.float64), 'r') > self.dmin):
			self.ih = self.ih + 1
		while (1.0 / self.CalcLength(np.array([0, self.ik, 0], dtype=np.float64), 'r') > self.dmin):
			self.ik = self.ik + 1
		while (1.0 / self.CalcLength(np.array([0, 0, self.il], dtype=np.float64),'r') > self.dmin):
			self.il = self.il + 1

	def InitializeInterpTable(self):

		self.f1 = {}
		self.f2 = {}
		self.f_anam = {}

		fid = h5py.File(str(Path(__file__).resolve().parent)+'/Anomalous.h5','r')

		for i in range(0,self.atom_ntype):

			Z    = self.atom_type[i]
			elem = constants.ptableinverse[Z]
			gid = fid.get('/'+elem)
			data = gid.get('data')

			self.f1[elem] = interp1d(data[:,7], data[:,1])
			self.f2[elem] = interp1d(data[:,7], data[:,2])

		fid.close()

	def CalcAnomalous(self):

		for i in range(self.atom_ntype):

			Z = self.atom_type[i]
			elem = constants.ptableinverse[Z]
			f1 = self.f1[elem](self.wavelength)
			f2 = self.f2[elem](self.wavelength)
			frel = constants.frel[elem]
			Z = constants.ptable[elem]
			self.f_anam[elem] = np.complex(f1+frel-Z, f2)

	def CalcXRFormFactor(self, Z, s):

		'''
		we are using the following form factors for x-aray scattering:
		1. coherent x-ray scattering, f0 tabulated in Acta Cryst. (1995). A51,416-431
		2. Anomalous x-ray scattering (complex (f'+if")) tabulated in J. Phys. Chem. Ref. Data, 24, 71 (1995)
		and J. Phys. Chem. Ref. Data, 29, 597 (2000).
		3. Thompson nuclear scattering, fNT tabulated in Phys. Lett. B, 69, 281 (1977).

		the anomalous scattering is a complex number (f' + if"), where the two terms are given by
		f' = f1 + frel - Z
		f" = f2

		f1 and f2 have been tabulated as a function of energy in Anomalous.h5 in hexrd folder

		overall f = (f0 + f' + if" +fNT)
		'''
		elem = constants.ptableinverse[Z]
		sfact = constants.scatfac[elem]
		fe = sfact[5]
		fNT = constants.fNT[elem]
		frel = constants.frel[elem]
		f_anomalous = self.f_anam[elem]

		for i in range(5):
			fe += sfact[i] * np.exp(-sfact[i+6]*s)

		return (fe+fNT+f_anomalous)

	def CalcXRSF(self, hkl):

		'''
		the 1E-2 is to convert to A^-2
		since the fitting is done in those units
		'''
		s =  0.25 * self.CalcLength(hkl, 'r')**2 * 1E-2
		sf = np.complex(0.,0.)
		for i in range(0,self.atom_ntype):

			Z   = self.atom_type[i]
			ff  = self.CalcXRFormFactor(Z,s)

			if(self.aniU):
				T = np.exp(-np.dot(hkl,np.dot(self.betaij[i,:,:],hkl)))
			else:
				T = np.exp(-8.0*np.pi**2 * self.U[i]*s)

			ff *= self.atom_pos[i,3] * T
				
			for j in range(self.asym_pos[i].shape[0]):
				arg =  2.0 * np.pi * np.sum( hkl * self.asym_pos[i][j,:] )
				sf  = sf + ff * np.complex(np.cos(arg),-np.sin(arg))

		return np.abs(sf)**2

	''' calculate bragg angle for a reflection. returns Nan if
		the reflections is not possible for the voltage/wavelength
	'''
	def CalcBraggAngle(self, hkl):
		glen = self.CalcLength(hkl, 'r')
		sth  = self.wavelength * glen * 0.5
		return np.arcsin(sth)

	def Allowed_HKLs(self, hkllist):
		'''
		this function checks if a particular g vector is allowed
		by lattice centering, screw axis or glide plane
		'''
		hkllist = np.atleast_2d(hkllist)

		centering = self.sg_hmsymbol[0]

		if(centering == 'P'):
			# all reflections are allowed
			mask = np.ones([hkllist.shape[0],],dtype=np.bool)

		elif(centering == 'F'):
			# same parity

			seo = np.sum(np.mod(hkllist+100,2),axis=1)
			mask = np.logical_not(np.logical_or(seo==1, seo==2))

		elif(centering == 'I'):
			# sum is even
			seo = np.mod(np.sum(hkllist,axis=1)+100,2)
			mask = (seo == 0)
			
		elif(centering == 'A'):
			# k+l is even
			seo = np.mod(np.sum(hkllist[:,1:3],axis=1)+100,2)
			mask = seo == 0

		elif(centering == 'B'):
			# h+l is even
			seo = np.mod(hkllist[:,0]+hkllist[:,2]+100,2)
			mask = seo == 0

		elif(centering == 'C'):
			# h+k is even
			seo = np.mod(hkllist[:,0]+hkllist[:,1]+100,2)
			mask = seo == 0

		elif(centering == 'R'):
			# -h+k+l is divisible by 3
			seo = np.mod(-hkllist[:,0]+hkllist[:,1]+hkllist[:,2]+90,3)
			mask = seo == 0
		else:
			raise RuntimeError('IsGAllowed: unknown lattice centering encountered.')

		hkls = hkllist[mask,:]

		if(not self.symmorphic):
			hkls = self.NonSymmorphicAbsences(hkls)

		return hkls.astype(np.int32)

	def omitscrewaxisabsences(self, hkllist, ax, iax):

		'''
		this function encodes the table on pg 48 of 
		international table of crystallography vol A
		the systematic absences due to different screw 
		axis is encoded here. 
		iax encodes the primary, secondary or tertiary axis
		iax == 0 : primary
		iax == 1 : secondary
		iax == 2 : tertiary

		@NOTE: only unique b axis in monoclinic systems 
		implemented as thats the standard setting
		'''
		if(self.latticeType == 'triclinic'):
			'''
				no systematic absences for the triclinic crystals
			'''
			pass

		elif(self.latticeType == 'monoclinic'):

			if(ax != '2_1'):
				raise RuntimeError('omitscrewaxisabsences: monoclinic systems can only have 2_1 screw axis.')
			'''
				only unique b-axis will be encoded
				it is the users responsibility to input 
				lattice parameters in the standard setting
				with b-axis having the 2-fold symmetry
			'''
			if(iax == 1):
				mask1 = np.logical_and(hkllist[:,0] == 0,hkllist[:,2] == 0)
				mask2 = np.mod(hkllist[:,1]+100,2) != 0
				mask  = np.logical_not(np.logical_and(mask1,mask2))
				hkllist = hkllist[mask,:]
			else:
				raise RuntimeError('omitscrewaxisabsences: only b-axis can have 2_1 screw axis')

		elif(self.latticeType == 'orthorhombic'):

			if(ax != '2_1'):
				raise RuntimeError('omitscrewaxisabsences: orthorhombic systems can only have 2_1 screw axis.')
			'''
			2_1 screw on primary axis
			h00 ; h = 2n
			'''
			if(iax == 0):
				mask1 = np.logical_and(hkllist[:,1] == 0,hkllist[:,2] == 0)
				mask2 = np.mod(hkllist[:,0]+100,2) != 0
				mask  = np.logical_not(np.logical_and(mask1,mask2))
				hkllist = hkllist[mask,:]

			elif(iax == 1):
				mask1 = np.logical_and(hkllist[:,0] == 0,hkllist[:,2] == 0)
				mask2 = np.mod(hkllist[:,1]+100,2) != 0
				mask  = np.logical_not(np.logical_and(mask1,mask2))
				hkllist = hkllist[mask,:]

			elif(iax == 2):
				mask1 = np.logical_and(hkllist[:,0] == 0,hkllist[:,1] == 0)
				mask2 = np.mod(hkllist[:,2]+100,2) != 0
				mask  = np.logical_not(np.logical_and(mask1,mask2))
				hkllist = hkllist[mask,:]

		elif(self.latticeType == 'tetragonal'):

			if(iax == 0):
				mask1 = np.logical_and(hkllist[:,0] == 0, hkllist[:,1] == 0)
				if(ax == '4_2'):
					mask2 = np.mod(hkllist[:,2]+100,2) != 0
				elif(ax in ['4_1','4_3']):
					mask2 = np.mod(hkllist[:,2]+100,4) != 0
				mask = np.logical_not(np.logical_and(mask1,mask2))
				hkllist = hkllist[mask,:]

			elif(iax == 1):
				mask1 = np.logical_and(hkllist[:,1] == 0, hkllist[:,2] == 0)
				mask2 = np.logical_and(hkllist[:,0] == 0, hkllist[:,2] == 0)
				if(ax == '2_1'):
					mask3 = np.mod(hkllist[:,0]+100,2) != 0
					mask4 = np.mod(hkllist[:,1]+100,2) != 0

				mask1 = np.logical_not(np.logical_and(mask1,mask3))
				mask2 = np.logical_not(np.logical_and(mask2,mask4))

				mask = ~np.logical_or(~mask1,~mask2)
				hkllist = hkllist[mask,:]

		elif(self.latticeType == 'trigonal'):
			mask1 = np.logical_and(hkllist[:,0] == 0,hkllist[:,1] == 0)

			if(iax == 0):
				if(ax in ['3_1', '3_2']):
					mask2 = np.mod(hkllist[:,2]+90,3) != 0
			else:
				raise RuntimeError('omitscrewaxisabsences: trigonal systems can only have screw axis on primary axis ')

			mask  = np.logical_not(np.logical_and(mask1,mask2))
			hkllist = hkllist[mask,:]

		elif(self.latticeType == 'hexagonal'):

			mask1 = np.logical_and(hkllist[:,0] == 0,hkllist[:,1] == 0)

			if(iax == 0):
				if(ax == '6_3'):
					mask2 = np.mod(hkllist[:,2]+100,2) != 0

				elif(ax in['3_1','3_2','6_2','6_4']):
					mask2 = np.mod(hkllist[:,2]+90,3) != 0

				elif(ax in ['6_1','6_5']):
					mask2 = np.mod(hkllist[:,2]+120,6) != 0
			else:
				raise RuntimeError('omitscrewaxisabsences: hexagonal systems can only have screw axis on primary axis ')

			mask  = np.logical_not(np.logical_and(mask1,mask2))
			hkllist = hkllist[mask,:]

		elif(self.latticeType == 'cubic'):
			mask1 = np.logical_and(hkllist[:,0] == 0,hkllist[:,1] == 0)
			mask2 = np.logical_and(hkllist[:,0] == 0,hkllist[:,2] == 0)
			mask3 = np.logical_and(hkllist[:,1] == 0,hkllist[:,2] == 0)

			if(ax in ['2_1','4_2']):
				mask4 = np.mod(hkllist[:,2]+100,2) != 0
				mask5 = np.mod(hkllist[:,1]+100,2) != 0
				mask6 = np.mod(hkllist[:,0]+100,2) != 0

			elif(ax in ['4_1','4_3']):
				mask4 = np.mod(hkllist[:,2]+100,4) != 0
				mask5 = np.mod(hkllist[:,1]+100,4) != 0
				mask6 = np.mod(hkllist[:,0]+100,4) != 0

			mask1 = np.logical_not(np.logical_and(mask1,mask4))
			mask2 = np.logical_not(np.logical_and(mask2,mask5))
			mask3 = np.logical_not(np.logical_and(mask3,mask6))

			mask = ~np.logical_or(~mask1,np.logical_or(~mask2,~mask3))

			hkllist = hkllist[mask,:]

		return hkllist.astype(np.int32)

	def omitglideplaneabsences(self, hkllist, plane, ip):
		'''
		this function encodes the table on pg 47 of 
		international table of crystallography vol A
		the systematic absences due to different glide 
		planes is encoded here. 
		ip encodes the primary, secondary or tertiary plane normal
		ip == 0 : primary
		ip == 1 : secondary
		ip == 2 : tertiary
>>>>>>> ed837262


        @NOTE: only unique b axis in monoclinic systems 
        implemented as thats the standard setting
        '''
        if(self.latticeType == 'triclinic'):
            pass

        elif(self.latticeType == 'monoclinic'):
            if(ip == 1):
                mask1 = hkllist[:,1] == 0

                if(plane == 'c'):
                    mask2 = np.mod(hkllist[:,2]+100,2) != 0
                elif(plane == 'a'):
                    mask2 = np.mod(hkllist[:,0]+100,2) != 0
                elif(plane == 'n'):
                    mask2 = np.mod(hkllist[:,0]+hkllist[:,2]+100,2) != 0

                mask = np.logical_not(np.logical_and(mask1,mask2))
                hkllist = hkllist[mask,:]

        elif(self.latticeType == 'orthorhombic'):

            if(ip == 0):
                mask1 = hkllist[:,0] == 0

                if(plane == 'b'):
                    mask2 = np.mod(hkllist[:,1]+100,2) != 0
                elif(plane == 'c'):
                    mask2 = np.mod(hkllist[:,2]+100,2) != 0
                elif(plane == 'n'):
                    mask2 = np.mod(hkllist[:,1]+hkllist[:,2]+100,2) != 0
                elif(plane == 'd'):
                    mask2 = np.mod(hkllist[:,1]+hkllist[:,2]+100,4) != 0

                mask = np.logical_not(np.logical_and(mask1,mask2))
                hkllist = hkllist[mask,:]

            elif(ip == 1):
                mask1 = hkllist[:,1] == 0

                if(plane == 'c'):
                    mask2 = np.mod(hkllist[:,2]+100,2) != 0
                elif(plane == 'a'):
                    mask2 = np.mod(hkllist[:,0]+100,2) != 0
                elif(plane == 'n'):
                    mask2 = np.mod(hkllist[:,0]+hkllist[:,2]+100,2) != 0
                elif(plane == 'd'):
                    mask2 = np.mod(hkllist[:,0]+hkllist[:,2]+100,4) != 0

                mask = np.logical_not(np.logical_and(mask1,mask2))
                hkllist = hkllist[mask,:]

            elif(ip == 2):
                mask1 = hkllist[:,2] == 0

                if(plane == 'a'):
                    mask2 = np.mod(hkllist[:,0]+100,2) != 0
                elif(plane == 'b'):
                    mask2 = np.mod(hkllist[:,1]+100,2) != 0
                elif(plane == 'n'):
                    mask2 = np.mod(hkllist[:,0]+hkllist[:,1]+100,2) != 0
                elif(plane == 'd'):
                    mask2 = np.mod(hkllist[:,0]+hkllist[:,1]+100,4) != 0

                mask = np.logical_not(np.logical_and(mask1,mask2))
                hkllist = hkllist[mask,:]

        elif(self.latticeType == 'tetragonal'):

            if(ip == 0):

                mask1 = hkllist[:,2] == 0

                if(plane == 'a'):
                    mask2 = np.mod(hkllist[:,0]+100,2) != 0

                elif(plane == 'b'):
                    mask2 = np.mod(hkllist[:,1]+100,2) != 0

                elif(plane == 'n'):
                    mask2 = np.mod(hkllist[:,0]+hkllist[:,1]+100,2) != 0

                elif(plane == 'd'):
                    mask2 = np.mod(hkllist[:,0]+hkllist[:,1]+100,4) != 0

                mask = np.logical_not(np.logical_and(mask1,mask2))
                hkllist = hkllist[mask,:]

            elif(ip == 1):

                mask1 = hkllist[:,0] == 0
                mask2 = hkllist[:,1] == 0

                if(plane in ['a','b']):
                    mask3 = np.mod(hkllist[:,1]+100,2) != 0
                    mask4 = np.mod(hkllist[:,0]+100,2) != 0

                elif(plane == 'c'):
                    mask3 = np.mod(hkllist[:,2]+100,2) != 0
                    mask4 = mask3

                elif(plane == 'n'):
                    mask3 = np.mod(hkllist[:,1]+hkllist[:,2]+100,2) != 0
                    mask4 = np.mod(hkllist[:,0]+hkllist[:,2]+100,2) != 0

                elif(plane == 'd'):
                    mask3 = np.mod(hkllist[:,1]+hkllist[:,2]+100,4) != 0
                    mask4 = np.mod(hkllist[:,0]+hkllist[:,2]+100,4) != 0

                mask1 = np.logical_not(np.logical_and(mask1,mask3))
                mask2 = np.logical_not(np.logical_and(mask2,mask4))

                mask = ~np.logical_or(~mask1,~mask2)
                hkllist = hkllist[mask,:]

            elif(ip == 2):

                mask1 = np.abs(hkllist[:,0]) == np.abs(hkllist[:,1])

                if(plane in ['c','n']):
                    mask2 = np.mod(hkllist[:,2]+100,2) != 0

                elif(plane == 'd'):
                    mask2 = np.mod(2*hkllist[:,0]+hkllist[:,2]+100,4) != 0

                mask = np.logical_not(np.logical_and(mask1,mask2))

                hkllist = hkllist[mask,:]


        elif(self.latticeType == 'trigonal'):

<<<<<<< HEAD
            if(plane is not 'c'):
                raise RuntimeError('omitglideplaneabsences: only c-glide allowed for trigonal systems.')
            
            if(ip == 1):
=======
			if(plane != 'c'):
				raise RuntimeError('omitglideplaneabsences: only c-glide allowed for trigonal systems.')
			
			if(ip == 1):
>>>>>>> ed837262

                mask1 = hkllist[:,0] == 0
                mask2 = hkllist[:,1] == 0
                mask3 = hkllist[:,0] == -hkllist[:,1]
                if(plane == 'c'):
                    mask4 = np.mod(hkllist[:,2]+100,2) != 0
                else:
                    raise RuntimeError('omitglideplaneabsences: only c-glide allowed for trigonal systems.')

            elif(ip == 2):
                mask1 = hkllist[:,1] == hkllist[:,0]
                mask2 = hkllist[:,0] == -2*hkllist[:,1]
                mask3 = -2*hkllist[:,0] == hkllist[:,1]
                if(plane == 'c'):
                    mask4 = np.mod(hkllist[:,2]+100,2) != 0
                else:
                    raise RuntimeError('omitglideplaneabsences: only c-glide allowed for trigonal systems.')

            mask1 = np.logical_and(mask1,mask4)
            mask2 = np.logical_and(mask2,mask4)
            mask3 = np.logical_and(mask3,mask4)

            mask = np.logical_not(np.logical_or(mask1,np.logical_or(mask2,mask3)))
            hkllist = hkllist[mask,:]

        elif(self.latticeType == 'hexagonal'):

<<<<<<< HEAD
            if(plane is not 'c'):
                raise RuntimeError('omitglideplaneabsences: only c-glide allowed for hexagonal systems.')
=======
			if(plane != 'c'):
				raise RuntimeError('omitglideplaneabsences: only c-glide allowed for hexagonal systems.')
>>>>>>> ed837262

            if(ip == 2):
                mask1 = hkllist[:,0] == hkllist[:,1]
                mask2 = hkllist[:,0] == -2*hkllist[:,1]
                mask3 = -2*hkllist[:,0] == hkllist[:,1]

                mask4 = np.mod(hkllist[:,2]+100,2) != 0

                mask1 = np.logical_and(mask1,mask4)
                mask2 = np.logical_and(mask2,mask4)
                mask3 = np.logical_and(mask3,mask4)

                mask = np.logical_not(np.logical_or(mask1,np.logical_or(mask2,mask3)))

            elif(ip == 1):
                mask1 = hkllist[:,1] == 0
                mask2 = hkllist[:,0] == 0
                mask3 = hkllist[:,1] == -hkllist[:,0]

                mask4 = np.mod(hkllist[:,2]+100,2) != 0

            mask1 = np.logical_and(mask1,mask4)
            mask2 = np.logical_and(mask2,mask4)
            mask3 = np.logical_and(mask3,mask4)

            mask = np.logical_not(np.logical_or(mask1,np.logical_or(mask2,mask3)))
            hkllist = hkllist[mask,:]

        elif(self.latticeType == 'cubic'):

            if(ip == 0):
                mask1 = hkllist[:,0] == 0
                mask2 = hkllist[:,1] == 0
                mask3 = hkllist[:,2] == 0

                mask4 = np.mod(hkllist[:,0]+100,2) != 0
                mask5 = np.mod(hkllist[:,1]+100,2) != 0
                mask6 = np.mod(hkllist[:,2]+100,2) != 0

                if(plane  == 'a'):
                    mask1 = np.logical_or(np.logical_and(mask1,mask5),np.logical_and(mask1,mask6))
                    mask2 = np.logical_or(np.logical_and(mask2,mask4),np.logical_and(mask2,mask6))
                    mask3 = np.logical_and(mask3,mask4)
                    
                    mask = np.logical_not(np.logical_or(mask1,np.logical_or(mask2,mask3)))

                elif(plane == 'b'):
                    mask1 = np.logical_and(mask1,mask5)
                    mask3 = np.logical_and(mask3,mask5)
                    mask = np.logical_not(np.logical_or(mask1,mask3))

                elif(plane == 'c'):
                    mask1 = np.logical_and(mask1,mask6)
                    mask2 = np.logical_and(mask2,mask6)
                    mask = np.logical_not(np.logical_or(mask1,mask2))

                elif(plane == 'n'):
                    mask4 = np.mod(hkllist[:,1]+hkllist[:,2]+100,2) != 0
                    mask5 = np.mod(hkllist[:,0]+hkllist[:,2]+100,2) != 0
                    mask6 = np.mod(hkllist[:,0]+hkllist[:,1]+100,2) != 0

                    mask1 = np.logical_not(np.logical_and(mask1,mask4))
                    mask2 = np.logical_not(np.logical_and(mask2,mask5))
                    mask3 = np.logical_not(np.logical_and(mask3,mask6))

                    mask = ~np.logical_or(~mask1,np.logical_or(~mask2,~mask3))

                elif(plane == 'd'):
                    mask4 = np.mod(hkllist[:,1]+hkllist[:,2]+100,4) != 0
                    mask5 = np.mod(hkllist[:,0]+hkllist[:,2]+100,4) != 0
                    mask6 = np.mod(hkllist[:,0]+hkllist[:,1]+100,4) != 0

                    mask1 = np.logical_not(np.logical_and(mask1,mask4))
                    mask2 = np.logical_not(np.logical_and(mask2,mask5))
                    mask3 = np.logical_not(np.logical_and(mask3,mask6))

                    mask = ~np.logical_or(~mask1,np.logical_or(~mask2,~mask3))
                else:
                    raise RuntimeError('omitglideplaneabsences: unknown glide plane encountered.')

                hkllist = hkllist[mask,:]

            if(ip == 2):

                mask1 = np.abs(hkllist[:,0]) == np.abs(hkllist[:,1])
                mask2 = np.abs(hkllist[:,1]) == np.abs(hkllist[:,2])
                mask3 = np.abs(hkllist[:,0]) == np.abs(hkllist[:,2])

                if(plane in ['a','b','c','n']):
                    mask4 = np.mod(hkllist[:,2]+100,2) != 0
                    mask5 = np.mod(hkllist[:,0]+100,2) != 0
                    mask6 = np.mod(hkllist[:,1]+100,2) != 0

<<<<<<< HEAD
                elif(plane == 'd'):
                    mask4 = np.mod(2*hkllist[:,0]+hkllist[:,2]+100,4) != 0
                    mask5 = np.mod(hkllist[:,0]+2*hkllist[:,1]+100,4) != 0
                    mask6 = np.mod(2*hkllist[:,0]+hkllist[:,1]+100,4) != 0

                else:
                    raise RuntimeError('omitglideplaneabsences: unknown glide plane encountered.')

                mask1 = np.logical_not(np.logical_and(mask1,mask4))
                mask2 = np.logical_not(np.logical_and(mask2,mask5))
                mask3 = np.logical_not(np.logical_and(mask3,mask6))

                mask = ~np.logical_or(~mask1,np.logical_or(~mask2,~mask3))

                hkllist = hkllist[mask,:]

        return hkllist

    def NonSymmorphicAbsences(self, hkllist):
        '''
        this function prunes hkl list for the screw axis and glide 
        plane absences
        '''
        planes = constants.SYS_AB[self.sgnum][0]

        for ip,p in enumerate(planes):
            if(p is not ''):
                hkllist = self.omitglideplaneabsences(hkllist, p, ip)

        axes = constants.SYS_AB[self.sgnum][1]
        for iax,ax in enumerate(axes):
            if(ax is not ''):
                hkllist = self.omitscrewaxisabsences(hkllist, ax, iax)

        return hkllist

    def ChooseSymmetric(self, hkllist, InversionSymmetry=True):
        '''
        this function takes a list of hkl vectors and 
        picks out a subset of the list picking only one
        of the symmetrically equivalent one. The convention
        is to choose the hkl with the most positive components.
        '''
        mask = np.ones(hkllist.shape[0],dtype=np.bool)
        laue = InversionSymmetry

        for i,g in enumerate(hkllist):
            if(mask[i]):

                geqv = self.CalcStar(g,'r',applyLaue=laue)

                for r in geqv[1:,]:
                    rid = np.where(np.all(r==hkllist,axis=1))
                    mask[rid] = False

        hkl = hkllist[mask,:].astype(np.int32)

        hkl_max = []

        for g in hkl:
            geqv = self.CalcStar(g,'r',applyLaue=laue)
            loc = np.argmax(np.sum(geqv,axis=1))
            gmax = geqv[loc,:]
            hkl_max.append(gmax)

        return np.array(hkl_max).astype(np.int32)

    def SortHKL(self, hkllist):
        '''
        this function sorts the hkllist by increasing |g| 
        i.e. decreasing d-spacing. If two vectors are same 
        length, then they are ordered with increasing 
        priority to l, k and h
        '''
        glen = []
        for g in hkllist:
            glen.append(np.round(self.CalcLength(g,'r'),8))

        # glen = np.atleast_2d(np.array(glen,dtype=np.float)).T
        dtype = [('glen', float), ('max', int), ('sum', int), ('h', int), ('k', int), ('l', int)]

        a = []
        for i,gl in enumerate(glen):
            g = hkllist[i,:]
            a.append((gl, np.max(g), np.sum(g), g[0], g[1], g[2]))
        a = np.array(a, dtype=dtype)

        isort = np.argsort(a, order=['glen','max','sum','l','k','h'])
        return hkllist[isort,:]

    def getHKLs(self, dmin):
        '''
        this function generates the symetrically unique set of 
        hkls up to a given dmin.
        dmin is in nm
        '''
        '''
        always have the centrosymmetric condition because of
        Friedels law for xrays so only 4 of the 8 octants
        are sampled for unique hkls. By convention we will
        ignore all l < 0
        '''

        hmin = -self.ih-1
        hmax = self.ih
        kmin = -self.ik-1
        kmax = self.ik
        lmin = -1
        lmax = self.il

        hkllist = np.array([[ih, ik, il] for ih in np.arange(hmax,hmin,-1) \
                  for ik in np.arange(kmax,kmin,-1) \
                  for il in np.arange(lmax,lmin,-1)])

        hkl_allowed = self.Allowed_HKLs(hkllist)

        hkl = []
        dsp = []

        hkl_dsp = []

        for g in hkl_allowed:

            # ignore [0 0 0] as it is the direct beam
            if(np.sum(np.abs(g)) != 0):

                dspace = 1./self.CalcLength(g,'r')

                if(dspace >= dmin):
                    hkl_dsp.append(g)

        '''
        we now have a list of g vectors which are all within dmin range
        plus the systematic absences due to lattice centering and glide
        planes/screw axis has been taken care of

        the next order of business is to go through the list and only pick
        out one of the symetrically equivalent hkls from the list.
        '''
        hkl_dsp = np.array(hkl_dsp).astype(np.int32)
        '''
        the inversionsymmetry switch enforces the application of the inversion
        symmetry regradless of whether the crystal has the symmetry or not
        this is necessary in the case of xrays due to friedel's law
        '''
        hkl = self.ChooseSymmetric(hkl_dsp, InversionSymmetry=True)

        '''
        finally sort in order of decreasing dspacing
        '''
        self.hkl = self.SortHKL(hkl)

        return self.hkl
    '''
        set some properties for the unitcell class. only the lattice
        parameters, space group and asymmetric positions can change,
        but all the dependent parameters will be automatically updated
    '''

    def Required_lp(self, p):
        return _rqpDict[self.latticeType][1](p)


    # lattice constants as properties
    @property
    def a(self):
        return self._a

    @a.setter
    def a(self, val):
        self._a = val
        self.calcmatrices()
        self.ih = 1
        self.ik = 1
        self.il = 1
        self.CalcMaxGIndex()

    @property
    def b(self):
        return self._b

    @b.setter
    def b(self, val):
        self._b = val
        self.calcmatrices()
        self.ih = 1
        self.ik = 1
        self.il = 1
        self.CalcMaxGIndex()

    @property
    def c(self):
        return self._c

    @c.setter
    def c(self, val):
        self._c = val
        self.calcmatrices()
        self.ih = 1
        self.ik = 1
        self.il = 1
        self.CalcMaxGIndex()    

    @property
    def alpha(self):
        return self._alpha

    @alpha.setter
    def alpha(self, val):
        self._alpha = val
        self.calcmatrices()
        self.ih = 1
        self.ik = 1
        self.il = 1
        self.CalcMaxGIndex()

    @property
    def beta(self):
        return self._beta

    @beta.setter
    def beta(self, val):
        self._beta = val
        self.calcmatrices()
        self.ih = 1
        self.ik = 1
        self.il = 1
        self.CalcMaxGIndex()

    @property
    def gamma(self):
        return self._gamma

    @gamma.setter
    def gamma(self, val):
        self._gamma = val
        self.calcmatrices()
        self.ih = 1
        self.ik = 1
        self.il = 1
        self.CalcMaxGIndex()

    @property
    def U(self):
        return self._U

    @U.setter
    def U(self,Uarr):
        self._U = Uarr

    @property 
    def voltage(self):
        return self._voltage

    @voltage.setter
    def voltage(self,v):
        self._voltage = v
        self.CalcWavelength()

    @property
    def wavelength(self):
        return self._mlambda

    @wavelength.setter
    def wavelength(self,mlambda):
        self._mlambda = mlambda 

    # space group number
    @property
    def sgnum(self):
        return self._sym_sgnum
    
    @sgnum.setter
    def sgnum(self, val):
        if(not(isinstance(val, int))):
            raise ValueError('space group should be integer')
        if(not( (val >= 1) and (val <= 230) ) ):
            raise ValueError('space group number should be between 1 and 230.')

        self._sym_sgnum = val
        self.sg_hmsymbol = symbols.pstr_spacegroup[val-1].strip()

        self.SYM_SG, self.SYM_PG_d, self.SYM_PG_d_laue, \
        self.centrosymmetric, self.symmorphic = \
        symmetry.GenerateSGSym(self.sgnum, self.sgsetting)

        self.latticeType = symmetry.latticeType(self.sgnum)

        self.nsgsym = self.SYM_SG.shape[0]
        self.npgsym = self.SYM_PG_d.shape[0]

        self.GenerateRecipPGSym()
        self.CalcPositions()

    @property
    def atom_pos(self):
        return self._atom_pos

    @atom_pos.setter
    def atom_pos(self, val):
        self._atom_pos = val

    @property
    def B_factor(self):
        return self._atom_pos[:,4]

    @B_factor.setter
    def B_factor(self, val):
        if (val.shape[0] != self.atom_ntype):
            raise ValueError('Incorrect shape for B factor')
        self._atom_pos[:,4] = val

    # asymmetric positions in unit cell
    @property
    def asym_pos(self):
        return self._asym_pos

    @asym_pos.setter
    def asym_pos(self, val):
        assert(type(val) == list), 'input type to asymmetric positions should be list'
        self._asym_pos = val

    @property
    def numat(self):
        return self._numat
    
    @numat.setter
    def numat(self, val):
        assert(val.shape[0] == self.atom_ntype),'shape of numat is not consistent'
        self._numat = val
    
    # different atom types; read only
    @property
    def Z(self):
        sz = self.atom_ntype
        return self.atom_type[0:atom_ntype]
    
    # direct metric tensor is read only
    @property
    def dmt(self):
        return self._dmt

    # reciprocal metric tensor is read only
    @property
    def rmt(self):
        return self._rmt

    # direct structure matrix is read only
    @property
    def dsm(self):
        return self._dsm

    # reciprocal structure matrix is read only
    @property
    def rsm(self):
        return self._rsm
    
    @property
    def vol(self):
        return self._vol
=======
				elif(plane == 'd'):
					mask4 = np.mod(2*hkllist[:,0]+hkllist[:,2]+100,4) != 0
					mask5 = np.mod(hkllist[:,0]+2*hkllist[:,1]+100,4) != 0
					mask6 = np.mod(2*hkllist[:,0]+hkllist[:,1]+100,4) != 0

				else:
					raise RuntimeError('omitglideplaneabsences: unknown glide plane encountered.')

				mask1 = np.logical_not(np.logical_and(mask1,mask4))
				mask2 = np.logical_not(np.logical_and(mask2,mask5))
				mask3 = np.logical_not(np.logical_and(mask3,mask6))

				mask = ~np.logical_or(~mask1,np.logical_or(~mask2,~mask3))

				hkllist = hkllist[mask,:]

		return hkllist

	def NonSymmorphicAbsences(self, hkllist):
		'''
		this function prunes hkl list for the screw axis and glide 
		plane absences
		'''
		planes = constants.SYS_AB[self.sgnum][0]

		for ip,p in enumerate(planes):
			if(p != ''):
				hkllist = self.omitglideplaneabsences(hkllist, p, ip)

		axes = constants.SYS_AB[self.sgnum][1]
		for iax,ax in enumerate(axes):
			if(ax != ''):
				hkllist = self.omitscrewaxisabsences(hkllist, ax, iax)

		return hkllist

	def ChooseSymmetric(self, hkllist, InversionSymmetry=True):
		'''
		this function takes a list of hkl vectors and 
		picks out a subset of the list picking only one
		of the symmetrically equivalent one. The convention
		is to choose the hkl with the most positive components.
		'''
		mask = np.ones(hkllist.shape[0],dtype=np.bool)
		laue = InversionSymmetry

		for i,g in enumerate(hkllist):
			if(mask[i]):

				geqv = self.CalcStar(g,'r',applyLaue=laue)

				for r in geqv[1:,]:
					rid = np.where(np.all(r==hkllist,axis=1))
					mask[rid] = False

		hkl = hkllist[mask,:].astype(np.int32)

		hkl_max = []

		for g in hkl:
			geqv = self.CalcStar(g,'r',applyLaue=laue)
			loc = np.argmax(np.sum(geqv,axis=1))
			gmax = geqv[loc,:]
			hkl_max.append(gmax)

		return np.array(hkl_max).astype(np.int32)

	def SortHKL(self, hkllist):
		'''
		this function sorts the hkllist by increasing |g| 
		i.e. decreasing d-spacing. If two vectors are same 
		length, then they are ordered with increasing 
		priority to l, k and h
		'''
		glen = []
		for g in hkllist:
			glen.append(np.round(self.CalcLength(g,'r'),8))

		# glen = np.atleast_2d(np.array(glen,dtype=np.float)).T
		dtype = [('glen', float), ('max', int), ('sum', int), ('h', int), ('k', int), ('l', int)]

		a = []
		for i,gl in enumerate(glen):
			g = hkllist[i,:]
			a.append((gl, np.max(g), np.sum(g), g[0], g[1], g[2]))
		a = np.array(a, dtype=dtype)

		isort = np.argsort(a, order=['glen','max','sum','l','k','h'])
		return hkllist[isort,:]

	def getHKLs(self, dmin):
		'''
		this function generates the symetrically unique set of 
		hkls up to a given dmin.
		dmin is in nm
		'''
		'''
		always have the centrosymmetric condition because of
		Friedels law for xrays so only 4 of the 8 octants
		are sampled for unique hkls. By convention we will
		ignore all l < 0
		'''

		hmin = -self.ih-1
		hmax = self.ih
		kmin = -self.ik-1
		kmax = self.ik
		lmin = -1
		lmax = self.il

		hkllist = np.array([[ih, ik, il] for ih in np.arange(hmax,hmin,-1) \
				  for ik in np.arange(kmax,kmin,-1) \
				  for il in np.arange(lmax,lmin,-1)])

		hkl_allowed = self.Allowed_HKLs(hkllist)

		hkl = []
		dsp = []

		hkl_dsp = []

		for g in hkl_allowed:

			# ignore [0 0 0] as it is the direct beam
			if(np.sum(np.abs(g)) != 0):

				dspace = 1./self.CalcLength(g,'r')

				if(dspace >= dmin):
					hkl_dsp.append(g)

		'''
		we now have a list of g vectors which are all within dmin range
		plus the systematic absences due to lattice centering and glide
		planes/screw axis has been taken care of

		the next order of business is to go through the list and only pick
		out one of the symetrically equivalent hkls from the list.
		'''
		hkl_dsp = np.array(hkl_dsp).astype(np.int32)
		'''
		the inversionsymmetry switch enforces the application of the inversion
		symmetry regradless of whether the crystal has the symmetry or not
		this is necessary in the case of xrays due to friedel's law
		'''
		hkl = self.ChooseSymmetric(hkl_dsp, InversionSymmetry=True)

		'''
		finally sort in order of decreasing dspacing
		'''
		self.hkl = self.SortHKL(hkl)

		return self.hkl
	'''
		set some properties for the unitcell class. only the lattice
		parameters, space group and asymmetric positions can change,
		but all the dependent parameters will be automatically updated
	'''

	def Required_lp(self, p):
		return _rqpDict[self.latticeType][1](p)


	# lattice constants as properties
	@property
	def a(self):
		return self._a

	@a.setter
	def a(self, val):
		self._a = val
		self.calcmatrices()
		self.ih = 1
		self.ik = 1
		self.il = 1
		self.CalcMaxGIndex()

	@property
	def b(self):
		return self._b

	@b.setter
	def b(self, val):
		self._b = val
		self.calcmatrices()
		self.ih = 1
		self.ik = 1
		self.il = 1
		self.CalcMaxGIndex()

	@property
	def c(self):
		return self._c

	@c.setter
	def c(self, val):
		self._c = val
		self.calcmatrices()
		self.ih = 1
		self.ik = 1
		self.il = 1
		self.CalcMaxGIndex()	

	@property
	def alpha(self):
		return self._alpha

	@alpha.setter
	def alpha(self, val):
		self._alpha = val
		self.calcmatrices()
		self.ih = 1
		self.ik = 1
		self.il = 1
		self.CalcMaxGIndex()

	@property
	def beta(self):
		return self._beta

	@beta.setter
	def beta(self, val):
		self._beta = val
		self.calcmatrices()
		self.ih = 1
		self.ik = 1
		self.il = 1
		self.CalcMaxGIndex()

	@property
	def gamma(self):
		return self._gamma

	@gamma.setter
	def gamma(self, val):
		self._gamma = val
		self.calcmatrices()
		self.ih = 1
		self.ik = 1
		self.il = 1
		self.CalcMaxGIndex()

	@property
	def U(self):
		return self._U

	@U.setter
	def U(self,Uarr):
		self._U = Uarr

	@property 
	def voltage(self):
		return self._voltage

	@voltage.setter
	def voltage(self,v):
		self._voltage = v
		self.CalcWavelength()

	@property
	def wavelength(self):
		return self._mlambda

	@wavelength.setter
	def wavelength(self,mlambda):
		self._mlambda = mlambda	

	# space group number
	@property
	def sgnum(self):
		return self._sym_sgnum
	
	@sgnum.setter
	def sgnum(self, val):
		if(not(isinstance(val, int))):
			raise ValueError('space group should be integer')
		if(not( (val >= 1) and (val <= 230) ) ):
			raise ValueError('space group number should be between 1 and 230.')

		self._sym_sgnum = val
		self.sg_hmsymbol = symbols.pstr_spacegroup[val-1].strip()

		self.SYM_SG, self.SYM_PG_d, self.SYM_PG_d_laue, \
		self.centrosymmetric, self.symmorphic = \
		symmetry.GenerateSGSym(self.sgnum, self.sgsetting)

		self.latticeType = symmetry.latticeType(self.sgnum)

		self.nsgsym = self.SYM_SG.shape[0]
		self.npgsym = self.SYM_PG_d.shape[0]

		self.GenerateRecipPGSym()
		self.CalcPositions()

	@property
	def atom_pos(self):
		return self._atom_pos

	@atom_pos.setter
	def atom_pos(self, val):
		self._atom_pos = val

	@property
	def B_factor(self):
		return self._atom_pos[:,4]

	@B_factor.setter
	def B_factor(self, val):
		if (val.shape[0] != self.atom_ntype):
			raise ValueError('Incorrect shape for B factor')
		self._atom_pos[:,4] = val

	# asymmetric positions in unit cell
	@property
	def asym_pos(self):
		return self._asym_pos

	@asym_pos.setter
	def asym_pos(self, val):
		assert(type(val) == list), 'input type to asymmetric positions should be list'
		self._asym_pos = val

	@property
	def numat(self):
		return self._numat
	
	@numat.setter
	def numat(self, val):
		assert(val.shape[0] == self.atom_ntype),'shape of numat is not consistent'
		self._numat = val
	
	# different atom types; read only
	@property
	def Z(self):
		sz = self.atom_ntype
		return self.atom_type[0:atom_ntype]
	
	# direct metric tensor is read only
	@property
	def dmt(self):
		return self._dmt

	# reciprocal metric tensor is read only
	@property
	def rmt(self):
		return self._rmt

	# direct structure matrix is read only
	@property
	def dsm(self):
		return self._dsm

	# reciprocal structure matrix is read only
	@property
	def rsm(self):
		return self._rsm
	
	@property
	def vol(self):
		return self._vol
>>>>>>> ed837262

_rqpDict = {
    'triclinic': (tuple(range(6)), lambda p: p),  # all 6
    'monoclinic': ((0,1,2,4), lambda p: (p[0], p[1], p[2], 90, p[3], 90)), # note beta
    'orthorhombic': ((0,1,2),   lambda p: (p[0], p[1], p[2], 90, 90,   90)),
    'tetragonal': ((0,2),     lambda p: (p[0], p[0], p[1], 90, 90,   90)),
    'trigonal': ((0,2),     lambda p: (p[0], p[0], p[1], 90, 90,  120)),
    'hexagonal': ((0,2),     lambda p: (p[0], p[0], p[1], 90, 90,  120)),
    'cubic': ((0,),      lambda p: (p[0], p[0], p[0], 90, 90,   90)),
    }<|MERGE_RESOLUTION|>--- conflicted
+++ resolved
@@ -8,7 +8,7 @@
 import time
 
 class unitcell:
-<<<<<<< HEAD
+
     '''
     >> @AUTHOR:     Saransh Singh, Lawrence Livermore National Lab, saransh1@llnl.gov
     >> @DATE:       10/09/2018 SS 1.0 original
@@ -774,782 +774,6 @@
 
         return hkllist.astype(np.int32)
 
-    def omitglideplaneabsences(self, hkllist, plane, ip):
-        '''
-        this function encodes the table on pg 47 of 
-        international table of crystallography vol A
-        the systematic absences due to different glide 
-        planes is encoded here. 
-        ip encodes the primary, secondary or tertiary plane normal
-        ip == 0 : primary
-        ip == 1 : secondary
-        ip == 2 : tertiary
-=======
-	'''
-	>> @AUTHOR:   	Saransh Singh, Lawrence Livermore National Lab, saransh1@llnl.gov
-	>> @DATE:     	10/09/2018 SS 1.0 original
-	   @DATE:		10/15/2018 SS 1.1 added space group handling
-	>> @DETAILS:  	this is the unitcell class 
-
-	'''
-
-	# initialize using the EMsoft unitcell type
-	# need lattice parameters and space group data from HDF5 file
-	def __init__(self, lp, sgnum, atomtypes, atominfo, U, dmin, beamenergy, sgsetting=0):
-
-		self._tstart = time.time()
-		self.pref  = 0.4178214
-
-		self.atom_ntype = atomtypes.shape[0]
-		self.atom_type  = atomtypes 
-		self.atom_pos   = atominfo
-		self.U 			= U
-
-		self.dmin 		= dmin
-
-		# set some default values for 
-		# a,b,c,alpha,beta,gamma
-		self._a = 1.
-		self._b = 1.
-		self._c = 1.
-		self._alpha = 90.
-		self._beta = 90.
-		self._gamma = 90.
-
-		if(lp[0].unit == 'angstrom'):
-			self.a = lp[0].value * 0.1
-		elif(lp[0].unit == 'nm'):
-			self.a = lp[0].value
-		else:
-			raise ValueError('unknown unit in lattice parameter')
-
-		if(lp[1].unit == 'angstrom'):
-			self.b = lp[1].value * 0.1
-		elif(lp[1].unit == 'nm'):
-			self.b = lp[1].value
-		else:
-			raise ValueError('unknown unit in lattice parameter')
-
-		if(lp[2].unit == 'angstrom'):
-			self.c = lp[2].value * 0.1
-		elif(lp[2].unit == 'nm'):
-			self.c = lp[2].value
-		else:
-			raise ValueError('unknown unit in lattice parameter')
-
-		if(lp[3].unit == 'degrees'):
-			self.alpha = lp[3].value
-		elif(lp[3].unit == 'radians'):
-			self.alpha = np.degrees(lp[3].value)
-
-		if(lp[4].unit == 'degrees'):
-			self.beta = lp[4].value
-		elif(lp[4].unit == 'radians'):
-			self.beta = np.degrees(lp[4].value)
-
-		if(lp[5].unit == 'degrees'):
-			self.gamma = lp[5].value
-		elif(lp[5].unit == 'radians'):
-			self.gamma = np.degrees(lp[5].value) 
-
-		self.aniU 		= False 
-		if(self.U.ndim > 1):
-			self.aniU = True
-			self.calcBetaij()
-
-		'''
-		initialize interpolation from table for anomalous scattering
-		'''
-		self.InitializeInterpTable()
-
-		'''
-		sets x-ray energy
-		calculate wavelength 
-		also calculates anomalous form factors for xray scattering
-		'''
-		self.voltage = beamenergy * 1000.0
-		'''
-		calculate symmetry
-		'''
-		self.sgsetting = sgsetting
-		self.sgnum = sgnum
-
-		'''
-		asymmetric positions due to space group symmetry
-		used for structure factor calculations
-		'''
-		self.CalcPositions()
-		
-		self._tstop = time.time()
-		self.tinit = self._tstop - self._tstart
-
-	def CalcWavelength(self):
-		# wavelength in nm
-		self.wavelength = 		constants.cPlanck * \
-							constants.cLight /  \
-							constants.cCharge / \
-							self.voltage
-		self.wavelength *= 1e9
-		self.CalcAnomalous()
-
-
-	def calcBetaij(self):
-
-		self.betaij = np.zeros([self.atom_ntype,3,3])
-		for i in range(self.U.shape[0]):
-			U = self.U[i,:]
-			self.betaij[i,:,:] = np.array([[U[0], U[3], U[4]],\
-										 [U[3], U[1], U[5]],\
-										 [U[4], U[5], U[2]]])
-
-			self.betaij[i,:,:] *= 2. * np.pi**2 * self._aij
-
-	def calcmatrices(self):
-
-		a = self.a
-		b = self.b
-		c = self.c
-
-		alpha = np.radians(self.alpha)
-		beta  = np.radians(self.beta)
-		gamma = np.radians(self.gamma)
-
-		ca = np.cos(alpha);
-		cb = np.cos(beta);
-		cg = np.cos(gamma);
-		sa = np.sin(alpha);
-		sb = np.sin(beta);
-		sg = np.sin(gamma);
-		tg = np.tan(gamma);
-
-		'''
-			direct metric tensor
-		'''
-		self._dmt = np.array([[a**2, a*b*cg, a*c*cb],\
-							 [a*b*cg, b**2, b*c*ca],\
-							 [a*c*cb, b*c*ca, c**2]])
-		self._vol = np.sqrt(np.linalg.det(self.dmt))
-
-		if(self.vol < 1e-5):
-			warnings.warn('unitcell volume is suspiciously small')
-
-		'''
-			reciprocal metric tensor
-		'''
-		self._rmt = np.linalg.inv(self.dmt)
-
-		'''
-			direct structure matrix
-		'''
-		self._dsm = np.array([[a, b*cg, c*cb],\
-							 [0., b*sg, -c*(cb*cg - ca)/sg],
-							 [0., 0., self.vol/(a*b*sg)]])
-
-		'''
-			reciprocal structure matrix
-		'''
-		self._rsm = np.array([[1./a, 0., 0.],\
-							 [-1./(a*tg), 1./(b*sg), 0.],
-							 [b*c*(cg*ca - cb)/(self.vol*sg), a*c*(cb*cg - ca)/(self.vol*sg), a*b*sg/self.vol]])
-
-		ast = self.CalcLength([1,0,0],'r')
-		bst = self.CalcLength([0,1,0],'r')
-		cst = self.CalcLength([0,0,1],'r')
-
-		self._aij = np.array([[ast**2, ast*bst, ast*cst],\
-							  [bst*ast, bst**2, bst*cst],\
-							  [cst*ast, cst*bst, cst**2]])
-
-	''' transform between any crystal space to any other space.
- 		choices are 'd' (direct), 'r' (reciprocal) and 'c' (cartesian)'''
-	def TransSpace(self, v_in, inspace, outspace):
-		if(inspace == 'd'):
-			if(outspace == 'r'):
-				v_out = np.dot(v_in, self.dmt)
-			elif(outspace == 'c'):
-				v_out = np.dot(self.dsm, v_in)
-			else:
-				raise ValueError('inspace in ''d'' but outspace can''t be identified')
-
-		elif(inspace == 'r'):
-			if(outspace == 'd'):
-				v_out = np.dot(v_in, self.rmt)
-			elif(outspace == 'c'):
-				v_out = np.dot(self.rsm, v_in)
-			else:
-				raise ValueError('inspace in ''r'' but outspace can''t be identified')
-
-		elif(inspace == 'c'):
-			if(outspace == 'r'):
-				v_out = np.dot(v_in, self.rsm)
-			elif(outspace == 'd'):
-				v_out = np.dot(v_in, self.dsm)
-			else:
-				raise ValueError('inspace in ''c'' but outspace can''t be identified')
-
-		else:
-			raise ValueError('incorrect inspace argument')
-
-		return v_out
-
-	''' calculate dot product of two vectors in any space 'd' 'r' or 'c' '''
-	def CalcDot(self, u, v, space):
-
-		if(space == 'd'):
-			dot = np.dot(u,np.dot(self.dmt,v))
-		elif(space == 'r'):
-			dot = np.dot(u,np.dot(self.rmt,v))
-		elif(space == 'c'):
-			dot = np.dot(u,v)
-		else:
-			raise ValueError('space is unidentified')
-
-		return dot
-
-	''' calculate dot product of two vectors in any space 'd' 'r' or 'c' '''
-	def CalcLength(self, u, space):
-
-		if(space =='d'):
-			vlen = np.sqrt(np.dot(u, np.dot(self.dmt, u)))
-		elif(space =='r'):
-			vlen = np.sqrt(np.dot(u, np.dot(self.rmt, u)))
-		elif(spec =='c'):
-			vlen = np.linalg.norm(u)
-		else:
-			raise ValueError('incorrect space argument')
-
-		return vlen
-
-	''' normalize vector in any space 'd' 'r' or 'c' '''
-	def NormVec(self, u, space):
-		ulen = self.CalcLength(u, space)
-		return u/ulen
-
-	''' calculate angle between two vectors in any space'''
-	def CalcAngle(self, u, v, space):
-
-		ulen = self.CalcLength(u, space)
-		vlen = self.CalcLength(v, space)
-
-		dot  = self.CalcDot(u, v, space)/ulen/vlen
-		angle = np.arccos(dot)
-
-		return angle
-
-	''' calculate cross product between two vectors in any space.
-	
-	cross product of two vectors in direct space is a vector in 
-	reciprocal space
-	
-	cross product of two vectors in reciprocal space is a vector in 
-	direct space
-	
-	the outspace specifies if a conversion needs to be made 
-
-	 @NOTE: iv is the switch (0/1) which will either turn division 
-	 by volume of the unit cell on or off.'''
-	def CalcCross(self, p, q, inspace, outspace, vol_divide=False):
-		iv = 0
-		if(vol_divide):
-			vol = self.vol
-		else:
-			vol = 1.0
-
-		pxq = np.array([p[1]*q[2]-p[2]*q[1],\
-						p[2]*q[0]-p[0]*q[2],\
-						p[0]*q[1]-p[1]*q[0]])
-
-		if(inspace == 'd'):
-			'''
-			cross product vector is in reciprocal space
-			and can be converted to direct or cartesian space
-			'''
-			pxq *= vol
-
-			if(outspace == 'r'):
-				pass
-			elif(outspace == 'd'):
-				pxq = self.TransSpace(pxq, 'r', 'd')
-			elif(outspace == 'c'):
-				pxq = self.TransSpace(pxq, 'r', 'c')
-			else:
-				raise ValueError('inspace is ''d'' but outspace is unidentified')
-
-		elif(inspace == 'r'):
-			'''
-			cross product vector is in direct space and 
-			can be converted to any other space
-			'''
-			pxq /= vol
-			if(outspace == 'r'):
-				pxq = self.TransSpace(pxq, 'd', 'r')
-			elif(outspace == 'd'):
-				pass
-			elif(outspace == 'c'):
-				pxq = self.TransSpace(pxq, 'd', 'c')
-			else:
-				raise ValueError('inspace is ''r'' but outspace is unidentified')
-
-		elif(inspace == 'c'):
-			'''
-			cross product is already in cartesian space so no 
-			volume factor is involved. can be converted to any
-			other space too
-			'''
-			if(outspace == 'r'):
-				pxq = self.TransSpace(pxq, 'c', 'r')
-			elif(outspace == 'd'):
-				pxq = self.TransSpace(pxq, 'c', 'd')
-			elif(outspace == 'c'):
-				pass
-			else:
-				raise ValueError('inspace is ''c'' but outspace is unidentified')
-
-		else:
-			raise ValueError('inspace is unidentified')
-
-		return pxq
-
-	def GenerateRecipPGSym(self):
-
-
-		self.SYM_PG_r = self.SYM_PG_d[0,:,:]
-		self.SYM_PG_r = np.broadcast_to(self.SYM_PG_r,[1,3,3])
-
-		self.SYM_PG_r_laue = self.SYM_PG_d[0,:,:]
-		self.SYM_PG_r_laue = np.broadcast_to(self.SYM_PG_r_laue,[1,3,3])
-
-		for i in range(1,self.npgsym):
-			g = self.SYM_PG_d[i,:,:]
-			g = np.dot(self.dmt, np.dot(g, self.rmt))
-			g = np.round(np.broadcast_to(g,[1,3,3]))
-			self.SYM_PG_r = np.concatenate((self.SYM_PG_r,g))
-
-		for i in range(1,self.SYM_PG_d_laue.shape[0]):
-			g = self.SYM_PG_d_laue[i,:,:]
-			g = np.dot(self.dmt, np.dot(g, self.rmt))
-			g = np.round(np.broadcast_to(g,[1,3,3]))
-			self.SYM_PG_r_laue = np.concatenate((self.SYM_PG_r_laue,g))
-
-		self.SYM_PG_r = self.SYM_PG_r.astype(np.int32)
-		self.SYM_PG_r_laue = self.SYM_PG_r_laue.astype(np.int32)
-
-	def CalcOrbit(self):
-		'''
-		calculate the equivalent position for the space group
-		symmetry
-		'''
-		pass
-
-	def CalcStar(self,v,space,applyLaue=False):
-		'''
-		this function calculates the symmetrically equivalent hkls (or uvws)
-		for the reciprocal (or direct) point group symmetry.
-		'''
-		if(space == 'd'):
-			if(applyLaue):
-				sym = self.SYM_PG_d_laue
-			else:
-				sym = self.SYM_PG_d
-		elif(space == 'r'):
-			if(applyLaue):
-				sym = self.SYM_PG_r_laue
-			else:
-				sym = self.SYM_PG_r
-		else:
-			raise ValueError('CalcStar: unrecognized space.')
-
-		vsym = np.atleast_2d(v)
-		for s in sym:
-			vp = np.dot(s,v)
-			# check if this is new
-			isnew = True
-			for vec in vsym:
-
-				if(np.sum(np.abs(vp - vec)) < 1E-4):
-					isnew = False
-					break
-			if(isnew):
-				vsym = np.vstack((vsym, vp))
-
-		return vsym
-
-	def CalcPositions(self):
-		'''
-		calculate the asymmetric positions in the fundamental unitcell
-		used for structure factor calculations
-		'''
-		numat = []
-		asym_pos = []
-
-		# using the wigner-seitz notation
-		for i in range(self.atom_ntype):
-
-			n = 1
-			r = self.atom_pos[i,0:3]
-			r = np.hstack((r, 1.))
-
-			asym_pos.append(np.broadcast_to(r[0:3],[1,3]))
-			
-			for symmat in self.SYM_SG:
-				# get new position
-				rnew = np.dot(symmat, r)
-
-				# reduce to fundamental unitcell with fractional
-				# coordinates between 0-1
-				rr = rnew[0:3]
-				rr = np.modf(rr)[0]
-				rr[rr < 0.] += 1.
-				rr[np.abs(rr) < 1.0E-6] = 0.
-
-				# check if this is new
-				isnew = True
-				for j in range(n):
-					if(np.sum(np.abs(rr - asym_pos[i][j,:])) < 1E-4):
-						isnew = False
-						break
-
-				# if its new add this to the list
-				if(isnew):
-					asym_pos[i] = np.vstack((asym_pos[i],rr))
-					n += 1
-
-			numat.append(n)
-
-		self.numat = np.array(numat)
-		self.asym_pos = asym_pos
-
-	def CalcDensity(self):
-		''' 
-		calculate density, average atomic weight (avA) 
-		and average atomic number(avZ)
-		'''
-		self.avA = 0.0
-		self.avZ = 0.0
-
-		for i in range(self.atom_ntype):
-			'''
-			atype is atom type i.e. atomic number
-			numat is the number of atoms of atype
-			atom_pos(i,3) has the occupation factor
-			'''
-			atype = self.atom_type[i]
-			numat = self.numat[i]
-			occ   = self.atom_pos[i,3]
-			avA  += numat * constants.atom_weights[atype-1] * occ # -1 due to 0 indexing in python
-			avZ  += numat * atype
-
-
-		self.density = avA / (self.vol * 1.0E-21 * constants.cAvogadro)
-		
-		av_natom = np.dot(self.numat, self.atom_pos[:,3])
-
-		self.avA = avA / av_natom
-		self.avZ = avZ / np.sum(self.numat)
-
-	''' calculate the maximum index of diffraction vector along each of the three reciprocal
-	 basis vectors '''
-	def CalcMaxGIndex(self):
-		while (1.0 / self.CalcLength(np.array([self.ih, 0, 0], dtype=np.float64), 'r') > self.dmin):
-			self.ih = self.ih + 1
-		while (1.0 / self.CalcLength(np.array([0, self.ik, 0], dtype=np.float64), 'r') > self.dmin):
-			self.ik = self.ik + 1
-		while (1.0 / self.CalcLength(np.array([0, 0, self.il], dtype=np.float64),'r') > self.dmin):
-			self.il = self.il + 1
-
-	def InitializeInterpTable(self):
-
-		self.f1 = {}
-		self.f2 = {}
-		self.f_anam = {}
-
-		fid = h5py.File(str(Path(__file__).resolve().parent)+'/Anomalous.h5','r')
-
-		for i in range(0,self.atom_ntype):
-
-			Z    = self.atom_type[i]
-			elem = constants.ptableinverse[Z]
-			gid = fid.get('/'+elem)
-			data = gid.get('data')
-
-			self.f1[elem] = interp1d(data[:,7], data[:,1])
-			self.f2[elem] = interp1d(data[:,7], data[:,2])
-
-		fid.close()
-
-	def CalcAnomalous(self):
-
-		for i in range(self.atom_ntype):
-
-			Z = self.atom_type[i]
-			elem = constants.ptableinverse[Z]
-			f1 = self.f1[elem](self.wavelength)
-			f2 = self.f2[elem](self.wavelength)
-			frel = constants.frel[elem]
-			Z = constants.ptable[elem]
-			self.f_anam[elem] = np.complex(f1+frel-Z, f2)
-
-	def CalcXRFormFactor(self, Z, s):
-
-		'''
-		we are using the following form factors for x-aray scattering:
-		1. coherent x-ray scattering, f0 tabulated in Acta Cryst. (1995). A51,416-431
-		2. Anomalous x-ray scattering (complex (f'+if")) tabulated in J. Phys. Chem. Ref. Data, 24, 71 (1995)
-		and J. Phys. Chem. Ref. Data, 29, 597 (2000).
-		3. Thompson nuclear scattering, fNT tabulated in Phys. Lett. B, 69, 281 (1977).
-
-		the anomalous scattering is a complex number (f' + if"), where the two terms are given by
-		f' = f1 + frel - Z
-		f" = f2
-
-		f1 and f2 have been tabulated as a function of energy in Anomalous.h5 in hexrd folder
-
-		overall f = (f0 + f' + if" +fNT)
-		'''
-		elem = constants.ptableinverse[Z]
-		sfact = constants.scatfac[elem]
-		fe = sfact[5]
-		fNT = constants.fNT[elem]
-		frel = constants.frel[elem]
-		f_anomalous = self.f_anam[elem]
-
-		for i in range(5):
-			fe += sfact[i] * np.exp(-sfact[i+6]*s)
-
-		return (fe+fNT+f_anomalous)
-
-	def CalcXRSF(self, hkl):
-
-		'''
-		the 1E-2 is to convert to A^-2
-		since the fitting is done in those units
-		'''
-		s =  0.25 * self.CalcLength(hkl, 'r')**2 * 1E-2
-		sf = np.complex(0.,0.)
-		for i in range(0,self.atom_ntype):
-
-			Z   = self.atom_type[i]
-			ff  = self.CalcXRFormFactor(Z,s)
-
-			if(self.aniU):
-				T = np.exp(-np.dot(hkl,np.dot(self.betaij[i,:,:],hkl)))
-			else:
-				T = np.exp(-8.0*np.pi**2 * self.U[i]*s)
-
-			ff *= self.atom_pos[i,3] * T
-				
-			for j in range(self.asym_pos[i].shape[0]):
-				arg =  2.0 * np.pi * np.sum( hkl * self.asym_pos[i][j,:] )
-				sf  = sf + ff * np.complex(np.cos(arg),-np.sin(arg))
-
-		return np.abs(sf)**2
-
-	''' calculate bragg angle for a reflection. returns Nan if
-		the reflections is not possible for the voltage/wavelength
-	'''
-	def CalcBraggAngle(self, hkl):
-		glen = self.CalcLength(hkl, 'r')
-		sth  = self.wavelength * glen * 0.5
-		return np.arcsin(sth)
-
-	def Allowed_HKLs(self, hkllist):
-		'''
-		this function checks if a particular g vector is allowed
-		by lattice centering, screw axis or glide plane
-		'''
-		hkllist = np.atleast_2d(hkllist)
-
-		centering = self.sg_hmsymbol[0]
-
-		if(centering == 'P'):
-			# all reflections are allowed
-			mask = np.ones([hkllist.shape[0],],dtype=np.bool)
-
-		elif(centering == 'F'):
-			# same parity
-
-			seo = np.sum(np.mod(hkllist+100,2),axis=1)
-			mask = np.logical_not(np.logical_or(seo==1, seo==2))
-
-		elif(centering == 'I'):
-			# sum is even
-			seo = np.mod(np.sum(hkllist,axis=1)+100,2)
-			mask = (seo == 0)
-			
-		elif(centering == 'A'):
-			# k+l is even
-			seo = np.mod(np.sum(hkllist[:,1:3],axis=1)+100,2)
-			mask = seo == 0
-
-		elif(centering == 'B'):
-			# h+l is even
-			seo = np.mod(hkllist[:,0]+hkllist[:,2]+100,2)
-			mask = seo == 0
-
-		elif(centering == 'C'):
-			# h+k is even
-			seo = np.mod(hkllist[:,0]+hkllist[:,1]+100,2)
-			mask = seo == 0
-
-		elif(centering == 'R'):
-			# -h+k+l is divisible by 3
-			seo = np.mod(-hkllist[:,0]+hkllist[:,1]+hkllist[:,2]+90,3)
-			mask = seo == 0
-		else:
-			raise RuntimeError('IsGAllowed: unknown lattice centering encountered.')
-
-		hkls = hkllist[mask,:]
-
-		if(not self.symmorphic):
-			hkls = self.NonSymmorphicAbsences(hkls)
-
-		return hkls.astype(np.int32)
-
-	def omitscrewaxisabsences(self, hkllist, ax, iax):
-
-		'''
-		this function encodes the table on pg 48 of 
-		international table of crystallography vol A
-		the systematic absences due to different screw 
-		axis is encoded here. 
-		iax encodes the primary, secondary or tertiary axis
-		iax == 0 : primary
-		iax == 1 : secondary
-		iax == 2 : tertiary
-
-		@NOTE: only unique b axis in monoclinic systems 
-		implemented as thats the standard setting
-		'''
-		if(self.latticeType == 'triclinic'):
-			'''
-				no systematic absences for the triclinic crystals
-			'''
-			pass
-
-		elif(self.latticeType == 'monoclinic'):
-
-			if(ax != '2_1'):
-				raise RuntimeError('omitscrewaxisabsences: monoclinic systems can only have 2_1 screw axis.')
-			'''
-				only unique b-axis will be encoded
-				it is the users responsibility to input 
-				lattice parameters in the standard setting
-				with b-axis having the 2-fold symmetry
-			'''
-			if(iax == 1):
-				mask1 = np.logical_and(hkllist[:,0] == 0,hkllist[:,2] == 0)
-				mask2 = np.mod(hkllist[:,1]+100,2) != 0
-				mask  = np.logical_not(np.logical_and(mask1,mask2))
-				hkllist = hkllist[mask,:]
-			else:
-				raise RuntimeError('omitscrewaxisabsences: only b-axis can have 2_1 screw axis')
-
-		elif(self.latticeType == 'orthorhombic'):
-
-			if(ax != '2_1'):
-				raise RuntimeError('omitscrewaxisabsences: orthorhombic systems can only have 2_1 screw axis.')
-			'''
-			2_1 screw on primary axis
-			h00 ; h = 2n
-			'''
-			if(iax == 0):
-				mask1 = np.logical_and(hkllist[:,1] == 0,hkllist[:,2] == 0)
-				mask2 = np.mod(hkllist[:,0]+100,2) != 0
-				mask  = np.logical_not(np.logical_and(mask1,mask2))
-				hkllist = hkllist[mask,:]
-
-			elif(iax == 1):
-				mask1 = np.logical_and(hkllist[:,0] == 0,hkllist[:,2] == 0)
-				mask2 = np.mod(hkllist[:,1]+100,2) != 0
-				mask  = np.logical_not(np.logical_and(mask1,mask2))
-				hkllist = hkllist[mask,:]
-
-			elif(iax == 2):
-				mask1 = np.logical_and(hkllist[:,0] == 0,hkllist[:,1] == 0)
-				mask2 = np.mod(hkllist[:,2]+100,2) != 0
-				mask  = np.logical_not(np.logical_and(mask1,mask2))
-				hkllist = hkllist[mask,:]
-
-		elif(self.latticeType == 'tetragonal'):
-
-			if(iax == 0):
-				mask1 = np.logical_and(hkllist[:,0] == 0, hkllist[:,1] == 0)
-				if(ax == '4_2'):
-					mask2 = np.mod(hkllist[:,2]+100,2) != 0
-				elif(ax in ['4_1','4_3']):
-					mask2 = np.mod(hkllist[:,2]+100,4) != 0
-				mask = np.logical_not(np.logical_and(mask1,mask2))
-				hkllist = hkllist[mask,:]
-
-			elif(iax == 1):
-				mask1 = np.logical_and(hkllist[:,1] == 0, hkllist[:,2] == 0)
-				mask2 = np.logical_and(hkllist[:,0] == 0, hkllist[:,2] == 0)
-				if(ax == '2_1'):
-					mask3 = np.mod(hkllist[:,0]+100,2) != 0
-					mask4 = np.mod(hkllist[:,1]+100,2) != 0
-
-				mask1 = np.logical_not(np.logical_and(mask1,mask3))
-				mask2 = np.logical_not(np.logical_and(mask2,mask4))
-
-				mask = ~np.logical_or(~mask1,~mask2)
-				hkllist = hkllist[mask,:]
-
-		elif(self.latticeType == 'trigonal'):
-			mask1 = np.logical_and(hkllist[:,0] == 0,hkllist[:,1] == 0)
-
-			if(iax == 0):
-				if(ax in ['3_1', '3_2']):
-					mask2 = np.mod(hkllist[:,2]+90,3) != 0
-			else:
-				raise RuntimeError('omitscrewaxisabsences: trigonal systems can only have screw axis on primary axis ')
-
-			mask  = np.logical_not(np.logical_and(mask1,mask2))
-			hkllist = hkllist[mask,:]
-
-		elif(self.latticeType == 'hexagonal'):
-
-			mask1 = np.logical_and(hkllist[:,0] == 0,hkllist[:,1] == 0)
-
-			if(iax == 0):
-				if(ax == '6_3'):
-					mask2 = np.mod(hkllist[:,2]+100,2) != 0
-
-				elif(ax in['3_1','3_2','6_2','6_4']):
-					mask2 = np.mod(hkllist[:,2]+90,3) != 0
-
-				elif(ax in ['6_1','6_5']):
-					mask2 = np.mod(hkllist[:,2]+120,6) != 0
-			else:
-				raise RuntimeError('omitscrewaxisabsences: hexagonal systems can only have screw axis on primary axis ')
-
-			mask  = np.logical_not(np.logical_and(mask1,mask2))
-			hkllist = hkllist[mask,:]
-
-		elif(self.latticeType == 'cubic'):
-			mask1 = np.logical_and(hkllist[:,0] == 0,hkllist[:,1] == 0)
-			mask2 = np.logical_and(hkllist[:,0] == 0,hkllist[:,2] == 0)
-			mask3 = np.logical_and(hkllist[:,1] == 0,hkllist[:,2] == 0)
-
-			if(ax in ['2_1','4_2']):
-				mask4 = np.mod(hkllist[:,2]+100,2) != 0
-				mask5 = np.mod(hkllist[:,1]+100,2) != 0
-				mask6 = np.mod(hkllist[:,0]+100,2) != 0
-
-			elif(ax in ['4_1','4_3']):
-				mask4 = np.mod(hkllist[:,2]+100,4) != 0
-				mask5 = np.mod(hkllist[:,1]+100,4) != 0
-				mask6 = np.mod(hkllist[:,0]+100,4) != 0
-
-			mask1 = np.logical_not(np.logical_and(mask1,mask4))
-			mask2 = np.logical_not(np.logical_and(mask2,mask5))
-			mask3 = np.logical_not(np.logical_and(mask3,mask6))
-
-			mask = ~np.logical_or(~mask1,np.logical_or(~mask2,~mask3))
-
-			hkllist = hkllist[mask,:]
-
-		return hkllist.astype(np.int32)
-
 	def omitglideplaneabsences(self, hkllist, plane, ip):
 		'''
 		this function encodes the table on pg 47 of 
@@ -1560,7 +784,6 @@
 		ip == 0 : primary
 		ip == 1 : secondary
 		ip == 2 : tertiary
->>>>>>> ed837262
 
 
         @NOTE: only unique b axis in monoclinic systems 
@@ -1695,17 +918,10 @@
 
         elif(self.latticeType == 'trigonal'):
 
-<<<<<<< HEAD
-            if(plane is not 'c'):
+            if(plane != 'c'):
                 raise RuntimeError('omitglideplaneabsences: only c-glide allowed for trigonal systems.')
             
             if(ip == 1):
-=======
-			if(plane != 'c'):
-				raise RuntimeError('omitglideplaneabsences: only c-glide allowed for trigonal systems.')
-			
-			if(ip == 1):
->>>>>>> ed837262
 
                 mask1 = hkllist[:,0] == 0
                 mask2 = hkllist[:,1] == 0
@@ -1733,13 +949,8 @@
 
         elif(self.latticeType == 'hexagonal'):
 
-<<<<<<< HEAD
-            if(plane is not 'c'):
+            if(plane != 'c'):
                 raise RuntimeError('omitglideplaneabsences: only c-glide allowed for hexagonal systems.')
-=======
-			if(plane != 'c'):
-				raise RuntimeError('omitglideplaneabsences: only c-glide allowed for hexagonal systems.')
->>>>>>> ed837262
 
             if(ip == 2):
                 mask1 = hkllist[:,0] == hkllist[:,1]
@@ -1833,7 +1044,6 @@
                     mask5 = np.mod(hkllist[:,0]+100,2) != 0
                     mask6 = np.mod(hkllist[:,1]+100,2) != 0
 
-<<<<<<< HEAD
                 elif(plane == 'd'):
                     mask4 = np.mod(2*hkllist[:,0]+hkllist[:,2]+100,4) != 0
                     mask5 = np.mod(hkllist[:,0]+2*hkllist[:,1]+100,4) != 0
@@ -2194,368 +1404,6 @@
     @property
     def vol(self):
         return self._vol
-=======
-				elif(plane == 'd'):
-					mask4 = np.mod(2*hkllist[:,0]+hkllist[:,2]+100,4) != 0
-					mask5 = np.mod(hkllist[:,0]+2*hkllist[:,1]+100,4) != 0
-					mask6 = np.mod(2*hkllist[:,0]+hkllist[:,1]+100,4) != 0
-
-				else:
-					raise RuntimeError('omitglideplaneabsences: unknown glide plane encountered.')
-
-				mask1 = np.logical_not(np.logical_and(mask1,mask4))
-				mask2 = np.logical_not(np.logical_and(mask2,mask5))
-				mask3 = np.logical_not(np.logical_and(mask3,mask6))
-
-				mask = ~np.logical_or(~mask1,np.logical_or(~mask2,~mask3))
-
-				hkllist = hkllist[mask,:]
-
-		return hkllist
-
-	def NonSymmorphicAbsences(self, hkllist):
-		'''
-		this function prunes hkl list for the screw axis and glide 
-		plane absences
-		'''
-		planes = constants.SYS_AB[self.sgnum][0]
-
-		for ip,p in enumerate(planes):
-			if(p != ''):
-				hkllist = self.omitglideplaneabsences(hkllist, p, ip)
-
-		axes = constants.SYS_AB[self.sgnum][1]
-		for iax,ax in enumerate(axes):
-			if(ax != ''):
-				hkllist = self.omitscrewaxisabsences(hkllist, ax, iax)
-
-		return hkllist
-
-	def ChooseSymmetric(self, hkllist, InversionSymmetry=True):
-		'''
-		this function takes a list of hkl vectors and 
-		picks out a subset of the list picking only one
-		of the symmetrically equivalent one. The convention
-		is to choose the hkl with the most positive components.
-		'''
-		mask = np.ones(hkllist.shape[0],dtype=np.bool)
-		laue = InversionSymmetry
-
-		for i,g in enumerate(hkllist):
-			if(mask[i]):
-
-				geqv = self.CalcStar(g,'r',applyLaue=laue)
-
-				for r in geqv[1:,]:
-					rid = np.where(np.all(r==hkllist,axis=1))
-					mask[rid] = False
-
-		hkl = hkllist[mask,:].astype(np.int32)
-
-		hkl_max = []
-
-		for g in hkl:
-			geqv = self.CalcStar(g,'r',applyLaue=laue)
-			loc = np.argmax(np.sum(geqv,axis=1))
-			gmax = geqv[loc,:]
-			hkl_max.append(gmax)
-
-		return np.array(hkl_max).astype(np.int32)
-
-	def SortHKL(self, hkllist):
-		'''
-		this function sorts the hkllist by increasing |g| 
-		i.e. decreasing d-spacing. If two vectors are same 
-		length, then they are ordered with increasing 
-		priority to l, k and h
-		'''
-		glen = []
-		for g in hkllist:
-			glen.append(np.round(self.CalcLength(g,'r'),8))
-
-		# glen = np.atleast_2d(np.array(glen,dtype=np.float)).T
-		dtype = [('glen', float), ('max', int), ('sum', int), ('h', int), ('k', int), ('l', int)]
-
-		a = []
-		for i,gl in enumerate(glen):
-			g = hkllist[i,:]
-			a.append((gl, np.max(g), np.sum(g), g[0], g[1], g[2]))
-		a = np.array(a, dtype=dtype)
-
-		isort = np.argsort(a, order=['glen','max','sum','l','k','h'])
-		return hkllist[isort,:]
-
-	def getHKLs(self, dmin):
-		'''
-		this function generates the symetrically unique set of 
-		hkls up to a given dmin.
-		dmin is in nm
-		'''
-		'''
-		always have the centrosymmetric condition because of
-		Friedels law for xrays so only 4 of the 8 octants
-		are sampled for unique hkls. By convention we will
-		ignore all l < 0
-		'''
-
-		hmin = -self.ih-1
-		hmax = self.ih
-		kmin = -self.ik-1
-		kmax = self.ik
-		lmin = -1
-		lmax = self.il
-
-		hkllist = np.array([[ih, ik, il] for ih in np.arange(hmax,hmin,-1) \
-				  for ik in np.arange(kmax,kmin,-1) \
-				  for il in np.arange(lmax,lmin,-1)])
-
-		hkl_allowed = self.Allowed_HKLs(hkllist)
-
-		hkl = []
-		dsp = []
-
-		hkl_dsp = []
-
-		for g in hkl_allowed:
-
-			# ignore [0 0 0] as it is the direct beam
-			if(np.sum(np.abs(g)) != 0):
-
-				dspace = 1./self.CalcLength(g,'r')
-
-				if(dspace >= dmin):
-					hkl_dsp.append(g)
-
-		'''
-		we now have a list of g vectors which are all within dmin range
-		plus the systematic absences due to lattice centering and glide
-		planes/screw axis has been taken care of
-
-		the next order of business is to go through the list and only pick
-		out one of the symetrically equivalent hkls from the list.
-		'''
-		hkl_dsp = np.array(hkl_dsp).astype(np.int32)
-		'''
-		the inversionsymmetry switch enforces the application of the inversion
-		symmetry regradless of whether the crystal has the symmetry or not
-		this is necessary in the case of xrays due to friedel's law
-		'''
-		hkl = self.ChooseSymmetric(hkl_dsp, InversionSymmetry=True)
-
-		'''
-		finally sort in order of decreasing dspacing
-		'''
-		self.hkl = self.SortHKL(hkl)
-
-		return self.hkl
-	'''
-		set some properties for the unitcell class. only the lattice
-		parameters, space group and asymmetric positions can change,
-		but all the dependent parameters will be automatically updated
-	'''
-
-	def Required_lp(self, p):
-		return _rqpDict[self.latticeType][1](p)
-
-
-	# lattice constants as properties
-	@property
-	def a(self):
-		return self._a
-
-	@a.setter
-	def a(self, val):
-		self._a = val
-		self.calcmatrices()
-		self.ih = 1
-		self.ik = 1
-		self.il = 1
-		self.CalcMaxGIndex()
-
-	@property
-	def b(self):
-		return self._b
-
-	@b.setter
-	def b(self, val):
-		self._b = val
-		self.calcmatrices()
-		self.ih = 1
-		self.ik = 1
-		self.il = 1
-		self.CalcMaxGIndex()
-
-	@property
-	def c(self):
-		return self._c
-
-	@c.setter
-	def c(self, val):
-		self._c = val
-		self.calcmatrices()
-		self.ih = 1
-		self.ik = 1
-		self.il = 1
-		self.CalcMaxGIndex()	
-
-	@property
-	def alpha(self):
-		return self._alpha
-
-	@alpha.setter
-	def alpha(self, val):
-		self._alpha = val
-		self.calcmatrices()
-		self.ih = 1
-		self.ik = 1
-		self.il = 1
-		self.CalcMaxGIndex()
-
-	@property
-	def beta(self):
-		return self._beta
-
-	@beta.setter
-	def beta(self, val):
-		self._beta = val
-		self.calcmatrices()
-		self.ih = 1
-		self.ik = 1
-		self.il = 1
-		self.CalcMaxGIndex()
-
-	@property
-	def gamma(self):
-		return self._gamma
-
-	@gamma.setter
-	def gamma(self, val):
-		self._gamma = val
-		self.calcmatrices()
-		self.ih = 1
-		self.ik = 1
-		self.il = 1
-		self.CalcMaxGIndex()
-
-	@property
-	def U(self):
-		return self._U
-
-	@U.setter
-	def U(self,Uarr):
-		self._U = Uarr
-
-	@property 
-	def voltage(self):
-		return self._voltage
-
-	@voltage.setter
-	def voltage(self,v):
-		self._voltage = v
-		self.CalcWavelength()
-
-	@property
-	def wavelength(self):
-		return self._mlambda
-
-	@wavelength.setter
-	def wavelength(self,mlambda):
-		self._mlambda = mlambda	
-
-	# space group number
-	@property
-	def sgnum(self):
-		return self._sym_sgnum
-	
-	@sgnum.setter
-	def sgnum(self, val):
-		if(not(isinstance(val, int))):
-			raise ValueError('space group should be integer')
-		if(not( (val >= 1) and (val <= 230) ) ):
-			raise ValueError('space group number should be between 1 and 230.')
-
-		self._sym_sgnum = val
-		self.sg_hmsymbol = symbols.pstr_spacegroup[val-1].strip()
-
-		self.SYM_SG, self.SYM_PG_d, self.SYM_PG_d_laue, \
-		self.centrosymmetric, self.symmorphic = \
-		symmetry.GenerateSGSym(self.sgnum, self.sgsetting)
-
-		self.latticeType = symmetry.latticeType(self.sgnum)
-
-		self.nsgsym = self.SYM_SG.shape[0]
-		self.npgsym = self.SYM_PG_d.shape[0]
-
-		self.GenerateRecipPGSym()
-		self.CalcPositions()
-
-	@property
-	def atom_pos(self):
-		return self._atom_pos
-
-	@atom_pos.setter
-	def atom_pos(self, val):
-		self._atom_pos = val
-
-	@property
-	def B_factor(self):
-		return self._atom_pos[:,4]
-
-	@B_factor.setter
-	def B_factor(self, val):
-		if (val.shape[0] != self.atom_ntype):
-			raise ValueError('Incorrect shape for B factor')
-		self._atom_pos[:,4] = val
-
-	# asymmetric positions in unit cell
-	@property
-	def asym_pos(self):
-		return self._asym_pos
-
-	@asym_pos.setter
-	def asym_pos(self, val):
-		assert(type(val) == list), 'input type to asymmetric positions should be list'
-		self._asym_pos = val
-
-	@property
-	def numat(self):
-		return self._numat
-	
-	@numat.setter
-	def numat(self, val):
-		assert(val.shape[0] == self.atom_ntype),'shape of numat is not consistent'
-		self._numat = val
-	
-	# different atom types; read only
-	@property
-	def Z(self):
-		sz = self.atom_ntype
-		return self.atom_type[0:atom_ntype]
-	
-	# direct metric tensor is read only
-	@property
-	def dmt(self):
-		return self._dmt
-
-	# reciprocal metric tensor is read only
-	@property
-	def rmt(self):
-		return self._rmt
-
-	# direct structure matrix is read only
-	@property
-	def dsm(self):
-		return self._dsm
-
-	# reciprocal structure matrix is read only
-	@property
-	def rsm(self):
-		return self._rsm
-	
-	@property
-	def vol(self):
-		return self._vol
->>>>>>> ed837262
 
 _rqpDict = {
     'triclinic': (tuple(range(6)), lambda p: p),  # all 6
